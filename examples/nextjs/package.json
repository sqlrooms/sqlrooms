--- conflicted
+++ resolved
@@ -19,21 +19,6 @@
     "lucide-react": "^0.487.0",
     "next": "15.2.4",
     "next-themes": "^0.4.6",
-<<<<<<< HEAD
-    "react": "^18.3.1",
-    "react-dom": "^18.3.1",
-    "tailwind-merge": "^2.6.0",
-    "zod": "^3.24.1"
-  },
-  "devDependencies": {
-    "@tailwindcss/postcss": "^4",
-    "@types/node": "^20",
-    "@types/react": "^18",
-    "@types/react-dom": "^18",
-    "tailwindcss": "^4",
-    "tw-animate-css": "^1.2.5",
-    "typescript": "^5"
-=======
     "react": "^19.1.0",
     "react-dom": "^19.1.0",
     "tailwind-merge": "^2.6.0",
@@ -47,6 +32,5 @@
     "tailwindcss": "^4.1.8",
     "tw-animate-css": "^1.3.4",
     "typescript": "5.8.3"
->>>>>>> 01143178
   }
 }