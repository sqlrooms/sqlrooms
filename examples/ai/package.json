{
  "name": "sqlrooms-ai",
  "version": "0.0.0",
  "type": "module",
  "private": true,
  "scripts": {
    "dev": "vite",
    "build": "tsc -b && vite build",
    "lint": "eslint .",
    "typecheck": "tsc --noEmit",
    "preview": "vite preview"
  },
  "dependencies": {
    "@ai-sdk/anthropic": "^1.2.12",
    "@ai-sdk/deepseek": "^0.2.16",
    "@ai-sdk/google": "^1.2.22",
    "@ai-sdk/openai": "^1.3.24",
    "@paralleldrive/cuid2": "^2.2.2",
    "@sqlrooms/ai": "workspace:*",
    "@sqlrooms/dropzone": "workspace:*",
    "@sqlrooms/duckdb": "workspace:*",
<<<<<<< HEAD
    "@sqlrooms/room-config": "workspace:*",
=======
>>>>>>> 97fd0b51
    "@sqlrooms/room-shell": "workspace:*",
    "@sqlrooms/sql-editor": "workspace:*",
    "@sqlrooms/ui": "workspace:*",
    "@sqlrooms/utils": "workspace:*",
    "@sqlrooms/vega": "workspace:*",
    "ai": "^4.3.19",
    "immer": "^10.1.3",
    "lucide-react": "^0.544.0",
    "ollama-ai-provider-v2": "0.0.6",
<<<<<<< HEAD
    "react": "19.1.1",
    "react-dom": "19.1.1",
    "superjson": "^2.2.2",
    "zod": "^3.25.76",
    "zustand": "^5.0.8"
=======
    "react": "^19.1.0",
    "react-dom": "^19.1.0",
    "zod": "^3.25.73",
    "zustand": "^5.0.5"
>>>>>>> 97fd0b51
  },
  "devDependencies": {
    "@eslint/js": "^9.36.0",
    "@types/react": "^19.1.13",
    "@types/react-dom": "^19.1.9",
    "@vitejs/plugin-react": "^5.0.3",
    "autoprefixer": "^10.4.21",
    "eslint": "^9.36.0",
    "eslint-plugin-react-hooks": "^5.2.0",
    "eslint-plugin-react-refresh": "^0.4.21",
    "globals": "^15.15.0",
    "postcss": "^8.5.6",
    "tailwindcss": "^3.4.17",
<<<<<<< HEAD
    "typescript": "5.9.2",
    "typescript-eslint": "^8.44.1",
    "vite": "^7.1.7"
=======
    "typescript": "5.8.3",
    "typescript-eslint": "^8.34.0",
    "vite": "^7.1.9"
>>>>>>> 97fd0b51
  },
  "overrides": {
    "@duckdb/duckdb-wasm": "1.30.0"
  }
}<|MERGE_RESOLUTION|>--- conflicted
+++ resolved
@@ -19,10 +19,7 @@
     "@sqlrooms/ai": "workspace:*",
     "@sqlrooms/dropzone": "workspace:*",
     "@sqlrooms/duckdb": "workspace:*",
-<<<<<<< HEAD
     "@sqlrooms/room-config": "workspace:*",
-=======
->>>>>>> 97fd0b51
     "@sqlrooms/room-shell": "workspace:*",
     "@sqlrooms/sql-editor": "workspace:*",
     "@sqlrooms/ui": "workspace:*",
@@ -32,18 +29,10 @@
     "immer": "^10.1.3",
     "lucide-react": "^0.544.0",
     "ollama-ai-provider-v2": "0.0.6",
-<<<<<<< HEAD
-    "react": "19.1.1",
-    "react-dom": "19.1.1",
-    "superjson": "^2.2.2",
+    "react": "^19.1.1",
+    "react-dom": "^19.1.1",
     "zod": "^3.25.76",
     "zustand": "^5.0.8"
-=======
-    "react": "^19.1.0",
-    "react-dom": "^19.1.0",
-    "zod": "^3.25.73",
-    "zustand": "^5.0.5"
->>>>>>> 97fd0b51
   },
   "devDependencies": {
     "@eslint/js": "^9.36.0",
@@ -57,15 +46,9 @@
     "globals": "^15.15.0",
     "postcss": "^8.5.6",
     "tailwindcss": "^3.4.17",
-<<<<<<< HEAD
-    "typescript": "5.9.2",
+    "typescript": "^5.9.2",
     "typescript-eslint": "^8.44.1",
-    "vite": "^7.1.7"
-=======
-    "typescript": "5.8.3",
-    "typescript-eslint": "^8.34.0",
     "vite": "^7.1.9"
->>>>>>> 97fd0b51
   },
   "overrides": {
     "@duckdb/duckdb-wasm": "1.30.0"
