{
  "name": "sqlrooms-ai",
  "version": "0.0.0",
  "type": "module",
  "private": true,
  "scripts": {
    "dev": "vite",
    "build": "tsc -b && vite build",
    "lint": "eslint .",
    "typecheck": "tsc --noEmit",
    "preview": "vite preview"
  },
  "dependencies": {
    "@ai-sdk/openai": "^1.3.24",
    "@paralleldrive/cuid2": "^2.2.2",
    "@sqlrooms/ai": "workspace:*",
    "@sqlrooms/dropzone": "workspace:*",
    "@sqlrooms/duckdb": "workspace:*",
    "@sqlrooms/room-config": "workspace:*",
    "@sqlrooms/room-shell": "workspace:*",
    "@sqlrooms/sql-editor": "workspace:*",
    "@sqlrooms/ui": "workspace:*",
    "@sqlrooms/utils": "workspace:*",
    "@sqlrooms/vega": "workspace:*",
<<<<<<< HEAD
    "@sqlrooms/layout": "workspace:*",
    "ai": "^4.3.19",
    "immer": "^10.1.1",
    "lucide-react": "^0.474.0",
    "ollama-ai-provider-v2": "0.0.6",
    "react": "^19.1.0",
    "react-dom": "^19.1.0",
    "zod": "^3.25.73",
    "zustand": "^5.0.5"
=======
    "ai": "^5.0.44",
    "immer": "^10.1.3",
    "lucide-react": "^0.544.0",
    "zod": "^4.1.8",
    "zustand": "^5.0.8"
>>>>>>> 13faef8b
  },
  "devDependencies": {
    "@eslint/js": "^9.36.0",
    "@types/react": "^19.1.13",
    "@types/react-dom": "^19.1.9",
    "@vitejs/plugin-react": "^5.0.3",
    "autoprefixer": "^10.4.21",
    "eslint": "^9.36.0",
    "eslint-plugin-react-hooks": "^5.2.0",
    "eslint-plugin-react-refresh": "^0.4.21",
    "globals": "^15.15.0",
    "postcss": "^8.5.6",
    "tailwindcss": "^3.4.17",
    "typescript": "^5.9.2",
    "typescript-eslint": "^8.44.1",
    "vite": "^7.1.9"
  },
  "overrides": {
    "@duckdb/duckdb-wasm": "1.31.0",
    "react": "19.2.0",
    "react-dom": "19.2.0"
  }
}<|MERGE_RESOLUTION|>--- conflicted
+++ resolved
@@ -22,23 +22,12 @@
     "@sqlrooms/ui": "workspace:*",
     "@sqlrooms/utils": "workspace:*",
     "@sqlrooms/vega": "workspace:*",
-<<<<<<< HEAD
     "@sqlrooms/layout": "workspace:*",
-    "ai": "^4.3.19",
-    "immer": "^10.1.1",
-    "lucide-react": "^0.474.0",
-    "ollama-ai-provider-v2": "0.0.6",
-    "react": "^19.1.0",
-    "react-dom": "^19.1.0",
-    "zod": "^3.25.73",
-    "zustand": "^5.0.5"
-=======
     "ai": "^5.0.44",
     "immer": "^10.1.3",
     "lucide-react": "^0.544.0",
     "zod": "^4.1.8",
     "zustand": "^5.0.8"
->>>>>>> 13faef8b
   },
   "devDependencies": {
     "@eslint/js": "^9.36.0",
