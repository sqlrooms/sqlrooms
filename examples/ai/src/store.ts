import {
  AiSliceConfig,
  AiSliceState,
  createAiSlice,
  createDefaultAiConfig,
  getDefaultInstructions,
} from '@sqlrooms/ai';
<<<<<<< HEAD
import {createWasmDuckDbConnector, DataTable} from '@sqlrooms/duckdb';
import {
  LayoutTypes,
  MAIN_VIEW,
=======
import {DataTable} from '@sqlrooms/duckdb';
import {
>>>>>>> 2fa4e6e4
  BaseRoomConfig,
  createRoomShellSlice,
  createRoomStore,
  LayoutTypes,
  MAIN_VIEW,
  RoomShellSliceState,
  StateCreator,
} from '@sqlrooms/room-shell';
import {
  createDefaultSqlEditorConfig,
  createSqlEditorSlice,
  SqlEditorSliceConfig,
  SqlEditorSliceState,
} from '@sqlrooms/sql-editor';
import {createVegaChartTool} from '@sqlrooms/vega';
import {DatabaseIcon} from 'lucide-react';
import {z} from 'zod';
import {persist} from 'zustand/middleware';
import {DataSourcesPanel} from './components/DataSourcesPanel';
import EchoToolResult from './components/EchoToolResult';
import {MainView} from './components/MainView';
<<<<<<< HEAD
import {DEFAULT_MODEL} from './models';
// import exampleSessions from './example-sessions.json';
=======
import exampleSessions from './example-sessions.json';
import {DEFAULT_MODEL} from './models';
>>>>>>> 2fa4e6e4

export const RoomPanelTypes = z.enum([
  'room-details',
  'data-sources',
  'view-configuration',
  MAIN_VIEW,
] as const);
export type RoomPanelTypes = z.infer<typeof RoomPanelTypes>;

/**
 * Room config for saving
 */
export const RoomConfig =
  BaseRoomConfig.merge(AiSliceConfig).merge(SqlEditorSliceConfig);
export type RoomConfig = z.infer<typeof RoomConfig>;

/**
 * Room state
 */
type CustomRoomState = {
  selectedModel: {
    model: string;
    provider: string;
  };
  setSelectedModel: (model: string, provider: string) => void;
  /** API keys by provider */
  apiKeys: Record<string, string | undefined>;
  setProviderApiKey: (provider: string, apiKey: string) => void;
};
export type RoomState = RoomShellSliceState<RoomConfig> &
  AiSliceState &
  SqlEditorSliceState &
  CustomRoomState;

/**
 * Create a customized room store
 */
export const {roomStore, useRoomStore} = createRoomStore<RoomConfig, RoomState>(
  persist(
    (set, get, store) => ({
      // Base room slice
      ...createRoomShellSlice<RoomConfig>({
        connector: createWasmDuckDbConnector({
          // path: 'opfs://database.db',
          // accessMode: DuckDBAccessMode.READ_WRITE,
        }),
        config: {
          layout: {
            type: LayoutTypes.enum.mosaic,
            nodes: {
              direction: 'row',
              first: RoomPanelTypes.enum['data-sources'],
              second: MAIN_VIEW,
              splitPercentage: 30,
            },
          },
          dataSources: [
            // {
            //   tableName: 'earthquakes',
            //   type: 'url',
            //   url: 'https://raw.githubusercontent.com/keplergl/kepler.gl-data/refs/heads/master/earthquakes/data.csv',
            // },
          ],
          ...createDefaultAiConfig(
            {},
            // AiSliceConfig.shape.ai.parse(exampleSessions),
          ),
          ...createDefaultSqlEditorConfig(),
        },
        room: {
          panels: {
            [RoomPanelTypes.enum['data-sources']]: {
              title: 'Data Sources',
              // icon: FolderIcon,
              icon: DatabaseIcon,
              component: DataSourcesPanel,
              placement: 'sidebar',
            },
            main: {
              title: 'Main view',
              icon: () => null,
              component: MainView,
              placement: 'main',
            },
          },
        },
      })(set, get, store),

      // Sql editor slice
      ...createSqlEditorSlice()(set, get, store),

      // Ai slice
      ...createAiSlice({
        getApiKey: (modelProvider: string) => {
          return get()?.apiKeys[modelProvider] || '';
        },
        // Add custom tools
        customTools: {
          // Add the VegaChart tool from the vega package with a custom description
          chart: createVegaChartTool(),

          // Example of adding a simple echo tool
          echo: {
            description: 'A simple echo tool that returns the input text',
            parameters: z.object({
              text: z.string().describe('The text to echo back'),
            }),
            execute: async ({text}: {text: string}) => {
              return {
                llmResult: {
                  success: true,
                  details: `Echo: ${text}`,
                },
              };
            },
            component: EchoToolResult,
          },
        },
        // Example of customizing the system instructions
        getInstructions: (tablesSchema: DataTable[]) => {
          // You can use getDefaultInstructions() and append to it
          const defaultInstructions = getDefaultInstructions(tablesSchema);
          return `${defaultInstructions}. Please be polite and concise.`;
        },
      })(set, get, store),

      selectedModel: {
        model: DEFAULT_MODEL,
        provider: 'openai',
      },
      setSelectedModel: (model: string, provider: string) => {
        set({selectedModel: {model, provider}});
      },
      apiKeys: {
        openai: undefined,
      },
      setProviderApiKey: (provider: string, apiKey: string) => {
        set({
          apiKeys: {...get().apiKeys, [provider]: apiKey},
        });
      },
    }),

    // Persist settings
    {
      // Local storage key
      name: 'ai-example-app-state-storage',
      // Subset of the state to persist
      partialize: (state) => ({
        config: RoomConfig.parse(state.config),
        selectedModel: state.selectedModel,
        apiKeys: state.apiKeys,
      }),
    },
  ) as StateCreator<RoomState>,
);<|MERGE_RESOLUTION|>--- conflicted
+++ resolved
@@ -5,15 +5,10 @@
   createDefaultAiConfig,
   getDefaultInstructions,
 } from '@sqlrooms/ai';
-<<<<<<< HEAD
 import {createWasmDuckDbConnector, DataTable} from '@sqlrooms/duckdb';
 import {
   LayoutTypes,
   MAIN_VIEW,
-=======
-import {DataTable} from '@sqlrooms/duckdb';
-import {
->>>>>>> 2fa4e6e4
   BaseRoomConfig,
   createRoomShellSlice,
   createRoomStore,
@@ -35,13 +30,8 @@
 import {DataSourcesPanel} from './components/DataSourcesPanel';
 import EchoToolResult from './components/EchoToolResult';
 import {MainView} from './components/MainView';
-<<<<<<< HEAD
 import {DEFAULT_MODEL} from './models';
 // import exampleSessions from './example-sessions.json';
-=======
-import exampleSessions from './example-sessions.json';
-import {DEFAULT_MODEL} from './models';
->>>>>>> 2fa4e6e4
 
 export const RoomPanelTypes = z.enum([
   'room-details',
