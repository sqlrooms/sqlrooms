--- conflicted
+++ resolved
@@ -6,17 +6,7 @@
   createAiSettingsSlice,
   createAiSlice,
   createDefaultAiConfig,
-<<<<<<< HEAD
-  getDefaultInstructions,
-  AiSettingsSliceConfig,
-  AiSettingsSliceState,
-  createAiSettingsSlice,
   createDefaultAiSettings,
-  getApiKey,
-  getBaseUrl,
-=======
-  createDefaultAiSettings,
->>>>>>> 34d27f81
 } from '@sqlrooms/ai';
 import {
   BaseRoomConfig,
@@ -40,13 +30,7 @@
 import {DataSourcesPanel} from './components/DataSourcesPanel';
 import EchoToolResult from './components/EchoToolResult';
 import {MainView} from './components/MainView';
-<<<<<<< HEAD
-// import exampleSessions from './example-sessions.json';
-import {LLM_MODELS, PROVIDER_DEFAULT_BASE_URLS} from './models';
-=======
-import exampleSessions from './example-sessions.json';
 import {AI_SETTINGS, migrateRoomConfig} from './config';
->>>>>>> 34d27f81
 
 export const RoomPanelTypes = z.enum([
   'room-details',
@@ -59,11 +43,6 @@
 /**
  * Room config for saving
  */
-<<<<<<< HEAD
-export const RoomConfig = BaseRoomConfig.merge(AiSliceConfig)
-  .merge(SqlEditorSliceConfig)
-  .merge(AiSettingsSliceConfig);
-=======
 export const RoomConfig = z.preprocess(
   // (Optional) Migrate room older versions of the example app config to prevent errors
   migrateRoomConfig,
@@ -71,7 +50,6 @@
     .merge(SqlEditorSliceConfig)
     .merge(AiSettingsSliceConfig),
 );
->>>>>>> 34d27f81
 export type RoomConfig = z.infer<typeof RoomConfig>;
 
 export type RoomState = RoomShellSliceState<RoomConfig> &
@@ -108,29 +86,7 @@
             // AiSliceConfig.shape.ai.parse(exampleSessions),
             {},
           ),
-<<<<<<< HEAD
-          ...createDefaultAiSettings({
-            providers: LLM_MODELS.reduce(
-              (acc: Record<string, unknown>, provider) => {
-                acc[provider.name] = {
-                  baseUrl:
-                    PROVIDER_DEFAULT_BASE_URLS[
-                      provider.name as keyof typeof PROVIDER_DEFAULT_BASE_URLS
-                    ],
-                  apiKey: '',
-                  models: provider.models.map((model) => ({
-                    id: model,
-                    modelName: model,
-                  })),
-                };
-                return acc;
-              },
-              {},
-            ) as AiSettingsSliceConfig['aiSettings']['providers'],
-          }),
-=======
           ...createDefaultAiSettings(AI_SETTINGS),
->>>>>>> 34d27f81
           ...createDefaultSqlEditorConfig(),
         },
         room: {
@@ -160,24 +116,6 @@
 
       // Ai slice
       ...createAiSlice({
-<<<<<<< HEAD
-        // Get API key from Ai model config UI or your custom logic
-        getApiKey: () => {
-          // get selected model from current session
-          const state = get();
-          const currentSessionId = state.config.ai.currentSessionId;
-          if (!currentSessionId) return '';
-          const currentSession = state.config.ai.sessions.find(
-            (s) => s.id === currentSessionId,
-          );
-
-          return getApiKey(
-            state.config.aiSettings,
-            currentSession?.modelProvider || '',
-            currentSession?.model || '',
-          );
-        },
-=======
         // You can configure the Api key in the Ai Settings panel,
         // or (optional) provide API key with your own custom logic here
         // getApiKey: (modelProvider: string) => {
@@ -205,34 +143,10 @@
         //   return instructions;
         // },
 
->>>>>>> 34d27f81
         toolsOptions: {
           // Configure number of rows to share with LLM globally
           numberOfRowsToShareWithLLM: 0,
         },
-<<<<<<< HEAD
-        // Get max steps from Ai model config or your default value
-        getMaxSteps: () => {
-          const state = get();
-          return state.config.aiSettings.modelParameters.maxSteps || 5;
-        },
-        // Get base URL from Ai model config or your default value
-        getBaseUrl: () => {
-          const state = get();
-          const currentSessionId = state.config.ai.currentSessionId;
-          if (!currentSessionId) return undefined;
-          const currentSession = state.config.ai.sessions.find(
-            (s) => s.id === currentSessionId,
-          );
-          return getBaseUrl(
-            state.config.aiSettings,
-            currentSession?.modelProvider || '',
-            currentSession?.model || '',
-          );
-        },
-=======
-
->>>>>>> 34d27f81
         // Add custom tools
         customTools: {
           // Add the VegaChart tool from the vega package with a custom description
@@ -255,24 +169,6 @@
             component: EchoToolResult,
           },
         },
-<<<<<<< HEAD
-        // Example of customizing the system instructions
-        getInstructions: (tablesSchema: DataTable[]) => {
-          // get default instructions from sqlrooms/ai
-          let instructions = getDefaultInstructions(tablesSchema);
-          // get custom instructions from Ai model config UI
-          const customInstructions =
-            get().config.aiSettings.modelParameters.additionalInstruction;
-
-          if (customInstructions) {
-            instructions = `${instructions}\n\nAdditional Instructions:\n\n${customInstructions}`;
-          }
-          // you can add more instructions here if you want
-          instructions = `${instructions}\n\nYour name is George`;
-          return instructions;
-        },
-=======
->>>>>>> 34d27f81
       })(set, get, store),
     }),
 
