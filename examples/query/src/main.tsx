--- conflicted
+++ resolved
@@ -4,9 +4,8 @@
 import './index.css';
 import {App} from './App';
 
-<<<<<<< HEAD
 registerSW({immediate: true});
-=======
+
 // Configure the monaco loader to bundle the editor with Vite
 import {configureMonacoLoader} from '@sqlrooms/monaco-editor';
 import * as monaco from 'monaco-editor';
@@ -31,7 +30,6 @@
     razor: htmlWorker,
   },
 });
->>>>>>> 5705d94f
 
 createRoot(document.getElementById('root')!).render(
   <StrictMode>
