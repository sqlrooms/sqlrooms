--- conflicted
+++ resolved
@@ -24,18 +24,10 @@
     "zod": "^3.25.76"
   },
   "devDependencies": {
-<<<<<<< HEAD
     "@types/react": "^19.1.13",
     "@types/react-dom": "^19.1.9",
     "@vitejs/plugin-react": "^5.0.3",
     "typescript": "5.9.2",
-    "vite": "^7.1.7"
-=======
-    "@types/react": "^19.1.7",
-    "@types/react-dom": "^19.1.7",
-    "@vitejs/plugin-react": "^4.3.4",
-    "typescript": "^5.4.5",
     "vite": "^7.1.9"
->>>>>>> 97fd0b51
   }
 }