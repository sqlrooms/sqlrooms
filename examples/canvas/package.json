--- conflicted
+++ resolved
@@ -15,22 +15,6 @@
     "@sqlrooms/sql-editor": "workspace:*",
     "@sqlrooms/ui": "workspace:*",
     "@sqlrooms/vega": "workspace:*",
-<<<<<<< HEAD
-    "lucide-react": "^0.475.0",
-    "react": "^19.1.0",
-    "react-dom": "^19.1.0",
-    "@xyflow/react": "^12.0.2",
-    "zod": "^3.25.73"
-  },
-  "devDependencies": {
-    "@types/react": "^19.1.7",
-    "@types/react-dom": "^19.1.7",
-    "@vitejs/plugin-react": "^4.3.4",
-    "typescript": "^5.4.5",
-    "postcss": "^8.5.4",
-    "tailwindcss": "^3.4.17",
-    "vite": "^6.3.5"
-=======
     "@xyflow/react": "^12.8.5",
     "lucide-react": "^0.544.0",
     "postcss": "^8.5.6",
@@ -45,6 +29,5 @@
     "@vitejs/plugin-react": "^5.0.3",
     "typescript": "5.9.2",
     "vite": "^7.1.9"
->>>>>>> 803cf5fa
   }
 }