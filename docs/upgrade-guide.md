---
outline: 2
---

# Upgrade Guide

This document provides detailed guidance for upgrading between different versions of SQLRooms packages. Each section outlines breaking changes, required code modifications, and implementation examples to ensure a smooth upgrade process.

When upgrading, please follow the version-specific instructions below that apply to your project. If you encounter any issues during the upgrade process, please refer to our [GitHub issues](https://github.com/sqlrooms/sqlrooms/issues) or contact support.

<<<<<<< HEAD
## 0.26.0-rc.7

- There's no combined config in the store anymore
  state.config -> state.room.config

- room.setRoomConfig removed, use .setConfig in all individual slices

- RoomState renamed to BaseRoomStoreState (meant to be internal) to avoid confusion with RoomState introduced in many of the examples
=======
## 0.26.0-rc.5

- There's no combined config in the store anymore. We decided to split the config into individual slices' configs to avoid confusion and simplify the store typing.

      state.config.title -> state.room.config.title
      state.config.dataSources -> state.room.config.dataSources
      state.config.sqlEditor -> state.sqlEditor.config
      state.config.layout -> state.layout.config
      ...

  If you were saving the combined config, make sure to update the persistence logic (check out the examples).

- createStore, createSlice now only have one generic type parameter

- room.setRoomConfig removed, use .setConfig in all individual slices

- RoomState renamed to BaseRoomStoreState (meant to be internal) and RoomStore interface renamed to BaseRoomStore to avoid confusion with RoomState/RoomStore introduced in many of the examples

- room.onSaveConfig, hasUnsavedChanges, lastSavedConfig were removed.
>>>>>>> 0ffa86ed

## 0.25.0-rc.1

- createAiSlice init parameters changed:
  - Instead of customTools and toolsOptions use tools + createDefaultAiTools(store, toolsOptions)
  - getInstructions must be provided, but can use createDefaultAiInstructions(store)

## 0.24.28-rc.1

- Discuss config separated from RoomConfig to make it easier to persist separately and to simplify typing (`state.discuss.config` instead of `state.config.discuss`)

```tsx
const discussConfig = useRoomStore((state) => state.discuss.config);
```

After:

```tsx
const discussConfig = useRoomStore((state) => state.config.discuss);
```

If you were persisting this state, you will likely need a migration.

You should also remove `.merge(DiscussSliceConfig)` when defining your `RoomConfig`

## 0.19.0

We are trying to make the package structure more logical, especially, for new users of the SQLRooms framework. Sorry for the more renaming.

- Package `@sqlrooms/core` (previously, `@sqlrooms/project`) renamed to `@sqlrooms/room-store`.

- The layout-related state and functions were moved to the new `LayoutSlice` added to `@sqlrooms/layout` which is namespaced as `layout`:
  - `panels`
  - `setLayout`
  - `togglePanel`
  - `tooglePanelPin`

Before:

```tsx
const togglePanel = useRoomStore((state) => state.room.togglePanel);
```

After:

```tsx
const togglePanel = useRoomStore((state) => state.layout.togglePanel);
```

## 0.18.0

`QueryHandle` returned from `.query()` is now implementing `PromiseLike` and can be awaited. So adding `.result`, which was introduced in [0.16.0](#_0-16-0), is not necessary anymore.

### Old

```tsx
const result = await connector.query('SELECT * FROM some_table').result;
```

### New

```tsx
const result = await connector.query('SELECT * FROM some_table');
```

## 0.17.0

This release focuses on standardizing terminology across the codebase and improving the developer experience for new users. We are replacing the concept of "project" with "room" to better align with the SQLRooms name. "Room" is an established concept in collaborative apps and fits well with the overall vision of the project.

### Package name changes

- `@sqlrooms/project` renamed to `@sqlrooms/core` (renamed again to `@sqlrooms/room-store` in [0.19.0](#_0-19-0), sorry)
- `@sqlrooms/project-config` renamed to `@sqlrooms/room-config`
- `@sqlrooms/project-builder` renamed to `@sqlrooms/room-shell`

### Component name changes

- `ProjectBuilder` is replaced by `RoomShell`
- `ProjectBuilderProvider` is removed (in favor of `RoomShell`)
- `ProjectBuilderState` renamed to `RoomShellSliceState`
- `createProjectBuilderStore` renamed to `createRoomStore`
- `createProjectBuilderSlice` renamed to `createRoomShellSlice`
- `ProjectBuilderPanel` renamed to `RoomPanel`
- `ProjectBuilderPanelHeader` renamed to `RoomPanelHeader`

#### Old way to set up a project

```tsx
<ProjectBuilderProvider projectStore={projectStore}>
  <div className="flex h-full w-full">
    <div className="bg-muted/50 flex h-full flex-col px-1 py-2">
      <ProjectBuilderSidebarButtons />
    </div>
    <div className="flex h-full w-full flex-col">
      <ProjectBuilder />
    </div>
  </div>
</ProjectBuilderProvider>
```

#### New

```tsx
<RoomShell className="h-screen" roomStore={roomStore}>
  <RoomShell.Sidebar />
  <RoomShell.LayoutComposer />
  <RoomShell.LoadingProgress />
</RoomShell>
```

### State name changes

- `state.project` namespace renamed to `state.room`

#### Old

```tsx
const dataSources = useProjectStore((state) => state.project.dataSources);
```

#### New

```tsx
const dataSources = useRoomStore((state) => state.room.dataSources);
```

## 0.16.3

### @sqlrooms/duckdb

The `BaseDuckDbConnector` and `WasmDuckDbConnector` are now provided as factory functions rather than classes. Use `createWasmDuckDbConnector()` or the generic `createDuckDbConnector({type: 'wasm'})` to obtain a connector instance.

#### Before

```typescript
import {WasmDuckDbConnector} from '@sqlrooms/duckdb';

const connector = new WasmDuckDbConnector();
```

#### After

```typescript
import {createWasmDuckDbConnector} from '@sqlrooms/duckdb';

const connector = createWasmDuckDbConnector();
```

## 0.16.0

### @sqlrooms/duckdb

The DuckDbConnector now supports query cancellation through a unified `QueryHandle` interface with full composability support. All query methods (`execute`, `query`, `queryJson`) now return a `QueryHandle` that provides immediate access to cancellation functionality and signal composability. [Read more…](https://sqlrooms.org/query-cancellation)

#### Old

```tsx
const result = await connector.query('SELECT * FROM some_table');
```

#### New

::: warning
Since [0.18.0](#_0-18-0) `QueryHandle` returned from `.query()` is implementing `PromiseLike` and can be awaited. So adding `.result` is not necessary anymore.
:::

```tsx
const result = await connector.query('SELECT * FROM some_table').result;
```

## 0.14.0

### @sqlrooms/ui

- `sqlroomsTailwindPreset` prefix parameter was removed

## 0.9.0

### @sqlrooms/project-builder

- `createProjectSlice` renamed into `createProjectBuilderSlice`

- `createProjectStore` renamed into `createProjectBuilderStore`

- `ProjectState` renamed into `ProjectBuilderState`

- `projectId` and `setProjectId` removed: add custom state if necessary

- `INITIAL_BASE_PROJECT_STATE` renamed into `INITIAL_PROJECT_BUILDER_STATE`

- A number of project store props and moved from `.project` to `.db`:
  - `.tables`
  - `.addTable`
  - `.getTable`
  - `.getTables`
  - `.getTableRowCount`
  - `.getTableSchema`
  - `.getTableSchemas`
  - `.checkTableExists`
  - `.dropTable`
  - `.createTableFromQuery`
  - `.setTableRowCount`
  - `.findTableByName`
  - `.refreshTableSchemas`

- `useBaseProjectStore` was renamed into `useBaseProjectBuilderStore`, but it's better to use `useProjectStore` returned by `createProjectBuilderStore` instead

- `processDroppedFile()` is removed: Use `ProjectStore.addProjectFile` directly.

- `ProjectStore.replaceProjectFile` is removed: Use `ProjectStore.addProjectFile` instead.

- `ProjectStore.addProjectFile` parameter changes: The function now takes a File or a pathname instead of the result of `processDroppedFile()`.

- `ProjectStore.addProjectFile` behavior changes: The function will no longer attempt to create unique table names, but will overwrite the created table.

- `ProjectStore.areViewsReadyToRender` and `onDataUpdated` were removed

- `ProjectStore.setTables` removed: use `state.db.refreshTableSchemas()` instead.

- `ProjectStore.isReadOnly` was removed: pass `isReadOnly` as a prop to respective components instead

### @sqlrooms/duckdb

- `useDuckDb()` now returns an instance of [`DuckDbConnector`](api/duckdb/interfaces/DuckDbConnector) to enable support for external DuckDB

- `getDuckDb` was removed: Use `useDuckDb()` instead

- `getDuckTableSchemas` was removed: use `const getTableSchemas = useProjectStore(state => state.db.getTableSchemas)`

- `exportToCsv` was removed: Use `useExportToCsv` instead

### @sqlrooms/mosaic

- `getMosaicConnector` removed: Use `useMosaic` instead

### @sqlrooms/ai

- `TOOLS` is not exported anymore: use `useProjectStore(state => state.ai.tools)` instead

## 0.8.0

### @sqlrooms/project-builder

- `project.config` moved to top level of `ProjectStore`

This was done to simplify persistence. To migrate you need to pull it up in your slice creation code.

Before:

```typescript
const {projectStore, useProjectStore} = createProjectStore<
  RoomConfig,
  RoomState
>(
    (set, get, store) => ({
      ...createProjectSlice<RoomConfig>({
        project: {
          config: {
            ...
          },
          ...
        }
      })
    })
);
```

After:

```typescript
const {projectStore, useProjectStore} = createProjectStore<
  RoomConfig,
  RoomState
>(
    (set, get, store) => ({
      ...createProjectSlice<RoomConfig>({
        config: {
          ...
        },
        project: {
          ...
        }
      })
    })
);
```

Check the [AI example store code](https://github.com/sqlrooms/examples/blob/main/ai/src/store.ts).

### @sqlrooms/ai

- Model provider in `getApiKey`

`getApiKey` property of `createAiSlice` now takes `modelProvider`:

```typescript
...createAiSlice({
getApiKey: (modelProvider: string) => {
  return get()?.apiKeys[modelProvider] || '';
},
})(set, get, store),

```

- Combining `useScrollToBottom` and `useScrollToBottomButton`

`useScrollToBottom` is now combined with `useScrollToBottomButton`. `useScrollToBottom` now takes `dataToObserve`, `containerRef`, `endRef`. When the data changes, the hook will scroll to the bottom of the container.

- Vega Chart Tool is now a custom tool

The Vega Chart Tool is no longer included by default and must be explicitly provided as a custom tool to `createAiSlice`. You need to import it from `@sqlrooms/vega` and add it to the `customTools` object:

```typescript
import {createVegaChartTool} from '@sqlrooms/vega';

...createAiSlice({
  getApiKey: (modelProvider: string) => {
    return get()?.apiKeys[modelProvider] || '';
  },
  // Add custom tools
  customTools: {
    // Add the VegaChart tool from the vega package
    chart: createVegaChartTool(),
    // Other custom tools...
  },
})(set, get, store),
```

This change allows for more flexibility in configuring the chart tool and reduces bundle size for applications that don't need chart functionality.<|MERGE_RESOLUTION|>--- conflicted
+++ resolved
@@ -8,16 +8,6 @@
 
 When upgrading, please follow the version-specific instructions below that apply to your project. If you encounter any issues during the upgrade process, please refer to our [GitHub issues](https://github.com/sqlrooms/sqlrooms/issues) or contact support.
 
-<<<<<<< HEAD
-## 0.26.0-rc.7
-
-- There's no combined config in the store anymore
-  state.config -> state.room.config
-
-- room.setRoomConfig removed, use .setConfig in all individual slices
-
-- RoomState renamed to BaseRoomStoreState (meant to be internal) to avoid confusion with RoomState introduced in many of the examples
-=======
 ## 0.26.0-rc.5
 
 - There's no combined config in the store anymore. We decided to split the config into individual slices' configs to avoid confusion and simplify the store typing.
@@ -37,7 +27,6 @@
 - RoomState renamed to BaseRoomStoreState (meant to be internal) and RoomStore interface renamed to BaseRoomStore to avoid confusion with RoomState/RoomStore introduced in many of the examples
 
 - room.onSaveConfig, hasUnsavedChanges, lastSavedConfig were removed.
->>>>>>> 0ffa86ed
 
 ## 0.25.0-rc.1
 
