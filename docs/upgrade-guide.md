--- conflicted
+++ resolved
@@ -4,27 +4,29 @@
 
 When upgrading, please follow the version-specific instructions below that apply to your project. If you encounter any issues during the upgrade process, please refer to our [GitHub issues](https://github.com/sqlrooms/sqlrooms/issues) or contact support.
 
-<<<<<<< HEAD
 ## 0.17.0
 
 This release focuses on standardizing terminology across the codebase and improving the developer experience for new users. We are replacing the concept of "project" with "room" to better align with the SQLRooms name. "Room" is an established concept in collaborative apps and fits well with the overall vision of the project.
 
-### @sqlrooms/project -> renamed to @sqlrooms/core
-
-### @sqlrooms/project-config -> renamed to @sqlrooms/room-config
-
-### @sqlrooms/project-builder -> renamed to @sqlrooms/room-shell
+### Package name changes
+
+- `@sqlrooms/project` renamed to `@sqlrooms/core`
+- `@sqlrooms/project-config` renamed to `@sqlrooms/room-config`
+- `@sqlrooms/project-builder` renamed to `@sqlrooms/room-shell`
+
+### Component name changes
 
 - `ProjectBuilder` is replaced by `RoomShell`
 - `ProjectBuilderProvider` is replaced by `RoomShellProvider`, but it's now embedded in `RoomShell`, so it should be considered internal.
 
-```
+```tsx
     <RoomShell className="h-screen" roomStore={roomStore}>
       <RoomShell.Sidebar />
       <RoomShell.LayoutComposer />
       <RoomShell.LoadingProgress />
     </RoomShell>
-=======
+```
+
 ## 0.16.0
 
 ### @sqlrooms/duckdb
@@ -41,7 +43,6 @@
 
 ```
 const result = await connector.query('SELECT * FROM some_table').result;
->>>>>>> c1d2d386
 ```
 
 ## 0.14.0
