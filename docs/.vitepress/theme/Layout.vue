<script setup>
import DefaultTheme from 'vitepress/theme';
import {ref, onMounted, watchEffect} from 'vue';
import {useData} from 'vitepress';
const {frontmatter} = useData();

const SHOW_BANNER = true; // Set to false to hide banner and margin everywhere

const BANNER_ID = 'sqlrooms-launch-2025';
const open = ref(true);

onMounted(() => {
  if (localStorage.getItem(`sqlrooms-banner-${BANNER_ID}`) === 'true') {
    open.value = false;
    document.documentElement.classList.add('banner-dismissed');
  }
});

function dismiss() {
  open.value = false;
  document.documentElement.classList.add('banner-dismissed');
  localStorage.setItem(`sqlrooms-banner-${BANNER_ID}`, 'true');
}
</script>

<template>
<<<<<<< HEAD
  <DefaultTheme.Layout>
    <template #home-hero-image>
      <video
        class="video"
        poster="/media/overview/collage.webp"
        controls
        loop
        muted
      >
        <source src="/media/sqlrooms-examples-75.mp4" type="video/mp4" />
      </video>
      <!--
      <video
        class="video dark"
        src="/media/sqlrooms-examples.mp4"
        autoplay
        controls
        loop
        muted
      />-->
    </template>

    <template #layout-bottom>
      <div class="foursquare-footer">
        Supported by
        <a
          href="https://location.foursquare.com"
          target="_blank"
          rel="noopener noreferrer"
        >
          <img
            width="100"
            height="32"
            src="/public/foursquare-logo.svg"
            alt="Foursquare Logo"
            decoding="async"
          />
        </a>
      </div>
    </template>
  </DefaultTheme.Layout>
=======
  <div
    :class="{
      'with-banner-margin':
        SHOW_BANNER && open && frontmatter.layout === 'home',
    }"
  >
    <div
      v-if="SHOW_BANNER && open && frontmatter.layout === 'home'"
      class="banner"
    >
      <span>🚀</span>
      <a
        href="https://medium.com/@foursquare/foursquare-introduces-sqlrooms-b6397d53546c"
        target="_blank"
        rel="noopener noreferrer"
      >
        <span>Read our launch announcement!</span>
      </a>
      <button @click="dismiss" aria-label="Close banner">&times;</button>
    </div>
    <DefaultTheme.Layout>
      <template #home-hero-image>
        <video
          class="video"
          poster="/media/overview/collage.webp"
          controls
          loop
          muted
        >
          <source src="/media/sqlrooms-examples-75.mp4" type="video/mp4" />
        </video>
        <!--
        <video
          class="video dark"
          src="/media/sqlrooms-examples.mp4"
          autoplay
          controls
          loop
          muted
        />-->
      </template>

      <template #layout-bottom>
        <div class="foursquare-footer">
          Supported by
          <a
            href="https://location.foursquare.com"
            target="_blank"
            rel="noopener noreferrer"
          >
            <img
              width="100"
              height="32"
              src="/public/foursquare-logo.svg"
              alt="Foursquare Logo"
              decoding="async"
            />
          </a>
        </div>
      </template>
    </DefaultTheme.Layout>
  </div>
>>>>>>> 2fa4e6e4
</template>

<style>
.with-banner-margin {
  --vt-banner-height: 38px;
}
.banner-dismissed .banner {
  display: none;
}

.with-banner-margin .VPNavBar,
.with-banner-margin .VPLocalNav,
.with-banner-margin .VPContent {
  margin-top: var(--vt-banner-height);
}
</style>

<style scoped>
.video {
  position: absolute;
  top: 50%;
  left: 50%;
  transform: translate(-50%, -50%);
  max-height: 190px;
}

/*
html:not(.dark) .video.dark {
  display: none;
}

.dark .video:not(.dark) {
  display: none;
}
*/

.foursquare-footer {
  display: flex;
  flex-direction: column;
  gap: 0.5rem;
  align-items: center;
  justify-content: center;
  text-align: center;
  font-size: 0.8rem;
  color: var(--vp-c-text-2);
  padding: 2rem 0;
  border-top: 1px solid var(--vp-c-divider);
  margin-top: 2rem;
}

.foursquare-footer p {
  margin: 0;
  color: var(--vp-c-text-2);
  font-size: 0.9rem;
}

.foursquare-footer a {
  color: var(--vp-c-brand-1);
  text-decoration: none;
  font-weight: 500;
}

.foursquare-footer a:hover {
  text-decoration: underline;
}

html:not(.dark) .foursquare-footer img {
  filter: invert(1);
}

.video {
  max-height: 150px;
}

@media (min-width: 640px) {
  .video {
    max-height: 256px;
  }
}

@media (min-width: 1000px) {
  .video {
    max-height: 300px;
<<<<<<< HEAD
=======
  }
}

.banner {
  position: fixed;
  z-index: 1000;
  box-sizing: border-box;
  top: 0;
  left: 0;
  right: 0;
  height: var(--vt-banner-height);
  line-height: var(--vt-banner-height);
  text-align: center;
  font-size: 15px;
  font-weight: 600;
  color: #fff;
  background: linear-gradient(90deg, #ac3979 0%, #21305a 100%);
  display: flex;
  align-items: center;
  justify-content: center;
  gap: 0.5rem;
}
.banner a {
  color: #fff;
  text-decoration: underline;
  font-weight: normal;
  margin-right: 1.5rem;
}
.banner button {
  position: absolute;
  right: 0.75rem;
  top: 0;
  bottom: 0;
  background: none;
  border: none;
  color: #fff;
  font-size: 1.5rem;
  cursor: pointer;
  line-height: 1;
  padding: 0 0.5rem;
  transition: color 0.2s;
  display: flex;
  align-items: center;
}
.banner button:hover {
  color: #222;
}
@media (max-width: 720px) {
  .banner {
    font-size: 13px;
    padding-left: 0.5rem;
    padding-right: 2.5rem; /* leave space for close button */
    white-space: normal;
    word-break: break-word;
    flex-wrap: wrap;
    min-height: var(--vt-banner-height);
  }
  .banner span {
    display: inline;
    white-space: normal;
    word-break: break-word;
>>>>>>> 2fa4e6e4
  }
}
</style><|MERGE_RESOLUTION|>--- conflicted
+++ resolved
@@ -24,49 +24,6 @@
 </script>
 
 <template>
-<<<<<<< HEAD
-  <DefaultTheme.Layout>
-    <template #home-hero-image>
-      <video
-        class="video"
-        poster="/media/overview/collage.webp"
-        controls
-        loop
-        muted
-      >
-        <source src="/media/sqlrooms-examples-75.mp4" type="video/mp4" />
-      </video>
-      <!--
-      <video
-        class="video dark"
-        src="/media/sqlrooms-examples.mp4"
-        autoplay
-        controls
-        loop
-        muted
-      />-->
-    </template>
-
-    <template #layout-bottom>
-      <div class="foursquare-footer">
-        Supported by
-        <a
-          href="https://location.foursquare.com"
-          target="_blank"
-          rel="noopener noreferrer"
-        >
-          <img
-            width="100"
-            height="32"
-            src="/public/foursquare-logo.svg"
-            alt="Foursquare Logo"
-            decoding="async"
-          />
-        </a>
-      </div>
-    </template>
-  </DefaultTheme.Layout>
-=======
   <div
     :class="{
       'with-banner-margin':
@@ -129,7 +86,6 @@
       </template>
     </DefaultTheme.Layout>
   </div>
->>>>>>> 2fa4e6e4
 </template>
 
 <style>
@@ -213,8 +169,6 @@
 @media (min-width: 1000px) {
   .video {
     max-height: 300px;
-<<<<<<< HEAD
-=======
   }
 }
 
@@ -276,7 +230,6 @@
     display: inline;
     white-space: normal;
     word-break: break-word;
->>>>>>> 2fa4e6e4
   }
 }
 </style>