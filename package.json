{
  "name": "sqlrooms",
  "version": "0.0.0",
  "repository": "git@github.com:sqlrooms/sqlrooms.git",
  "author": "Ilya Boyandin <ilya@boyandin.me>",
  "private": true,
  "packageManager": "pnpm@10.13.1",
  "workspaces": [
    "packages/*",
    "examples/*"
  ],
  "type": "module",
  "scripts": {
    "dev": "turbo dev --concurrency=32 --filter=@sqlrooms/*",
    "clean": "shx rm -rf packages/**/dist && shx rm -rf .turbo && shx rm -rf packages/**/.turbo",
    "docs:clean": "shx rm -rf docs/.vitepress/dist",
    "build": "turbo build --filter=@sqlrooms/*",
    "build:all": "pnpm clean && turbo build",
    "build:examples": "turbo build --filter=./examples/*",
    "test": "turbo test",
    "test:watch": "turbo test:watch",
    "prepare": "husky",
    "lint": "turbo lint --filter=@sqlrooms/* --",
    "typedoc": "turbo typedoc",
    "typecheck": "turbo typecheck",
    "typedoc:watch": "turbo typedoc --concurrency=20 -- -watch",
    "graph": "turbo run build --filter=@sqlrooms/* --graph | sed 's/\\[root\\] @sqlrooms\\///g' | sed 's/#build//g' | grep -v '___ROOT___'",
    "format": "prettier --write \"**/*.{ts,tsx,md}\"",
    "docs:dev": "concurrently \"pnpm run typedoc:watch\" \"vitepress dev docs --port 6173 --host --open\"",
    "docs:build": "pnpm run docs:clean && pnpm run typedoc && vitepress build docs",
    "docs:preview": "pnpm run typedoc && vitepress preview docs --port 7173 --open",
    "docs:deploy": "pnpm run docs:build && gh-pages -d docs/.vitepress/dist -r git@github.com:sqlrooms/sqlrooms.github.io.git -b main -f",
    "version-auto": "lerna version --conventional-commits --yes --sync-workspace-lock",
    "version-patch": "lerna version patch --yes --sync-workspace-lock",
    "version-minor": "lerna version minor --yes --sync-workspace-lock",
    "version-major": "lerna version major --yes --sync-workspace-lock",
    "publish-dry-run": "turbo run publish && lerna publish from-package --yes --dry-run",
    "publish-release": "turbo run publish && lerna publish from-package --yes",
    "update-readme": "node scripts/update-readme.mjs"
  },
  "engines": {
    "node": ">=22"
  },
  "devDependencies": {
    "@eslint/js": "^9.28.0",
    "@lerna-lite/cli": "^3.12.3",
    "@lerna-lite/publish": "^3.12.3",
    "@lerna-lite/version": "^3.12.3",
    "@sqlrooms/preset-eslint": "workspace:*",
    "@sqlrooms/preset-jest": "workspace:*",
    "@sqlrooms/preset-typedoc": "workspace:*",
    "@sqlrooms/preset-typescript": "workspace:*",
    "@types/glob": "^8.1.0",
    "@types/jest": "^29.5.14",
    "@types/mocha": "^10.0.10",
    "@types/react": "^19.1.7",
    "@types/react-dom": "^19.1.6",
    "concurrently": "^9.1.2",
    "eslint": "^9.28.0",
    "gh-pages": "^6.3.0",
    "glob": "^11.0.2",
    "husky": "^9.1.7",
    "jest": "^29.7.0",
    "lint-staged": "^15.5.2",
    "prettier": "^3.5.3",
    "prettier-plugin-tailwindcss": "^0.6.12",
    "react": "^19.1.0",
    "react-dom": "^19.1.0",
    "remove": "^0.1.5",
    "shx": "^0.3.4",
    "turbo": "^2.5.5",
    "typedoc": "0.27.9",
    "typedoc-plugin-markdown": "4.4.2",
    "typedoc-plugin-zod": "1.4.1",
    "typedoc-vitepress-theme": "1.1.2",
    "typescript": "^5.8.3",
    "vitepress": "^1.6.3"
  },
  "pnpm": {
    "overrides": {
      "typescript": "5.8.3",
      "react": "19.1.0",
      "react-dom": "19.1.0",
<<<<<<< HEAD
      "@types/react": "19.1.7",
      "@types/react-dom": "19.1.6",
      "@duckdb/duckdb-wasm": "1.29.1-dev263.0"
=======
      "@duckdb/duckdb-wasm": "1.29.1-dev269.0"
>>>>>>> 382035fa
    },
    "onlyBuiltDependencies": [
      "@swc/core",
      "esbuild",
      "msw"
    ],
    "ignoredBuiltDependencies": [
      "@tailwindcss/oxide",
      "@vaadin/vaadin-usage-statistics",
      "sharp"
    ]
  }
}<|MERGE_RESOLUTION|>--- conflicted
+++ resolved
@@ -81,13 +81,9 @@
       "typescript": "5.8.3",
       "react": "19.1.0",
       "react-dom": "19.1.0",
-<<<<<<< HEAD
       "@types/react": "19.1.7",
       "@types/react-dom": "19.1.6",
-      "@duckdb/duckdb-wasm": "1.29.1-dev263.0"
-=======
       "@duckdb/duckdb-wasm": "1.29.1-dev269.0"
->>>>>>> 382035fa
     },
     "onlyBuiltDependencies": [
       "@swc/core",
