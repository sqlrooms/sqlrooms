--- conflicted
+++ resolved
@@ -68,30 +68,19 @@
     "react-dom": "^19.1.0",
     "remove": "^0.1.5",
     "shx": "^0.3.4",
-<<<<<<< HEAD
-    "turbo": "^2.5.3",
-    "typedoc": "^0.27.9",
-=======
     "turbo": "^2.5.4",
     "typedoc": "0.27.9",
     "typedoc-plugin-markdown": "4.4.2",
     "typedoc-plugin-zod": "1.4.1",
     "typedoc-vitepress-theme": "1.1.2",
->>>>>>> 01143178
     "typescript": "^5.8.3",
     "vitepress": "^1.6.3"
   },
   "pnpm": {
     "overrides": {
-<<<<<<< HEAD
-      "apache-arrow": "18.1.0",
-      "@types/react": "18.3.18",
-      "typescript": "5.8.3"
-=======
       "typescript": "5.8.3",
       "react": "19.1.0",
       "react-dom": "19.1.0"
->>>>>>> 01143178
     },
     "onlyBuiltDependencies": [
       "@swc/core",
