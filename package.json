--- conflicted
+++ resolved
@@ -11,11 +11,7 @@
   ],
   "type": "module",
   "scripts": {
-<<<<<<< HEAD
     "dev": "turbo dev --concurrency=32 --filter=@sqlrooms/*",
-=======
-    "dev": "turbo dev --concurrency=30 --filter=@sqlrooms/*",
->>>>>>> a1c62217
     "clean": "shx rm -rf packages/**/dist && shx rm -rf .turbo && shx rm -rf packages/**/.turbo",
     "docs:clean": "shx rm -rf docs/.vitepress/dist",
     "build": "turbo build --filter=@sqlrooms/*",
@@ -85,13 +81,9 @@
       "typescript": "5.8.3",
       "react": "19.1.0",
       "react-dom": "19.1.0",
-<<<<<<< HEAD
       "@types/react": "19.1.7",
       "@types/react-dom": "19.1.6",
-      "@duckdb/duckdb-wasm": "1.29.1-dev269.0"
-=======
       "@duckdb/duckdb-wasm": "1.30.0"
->>>>>>> a1c62217
     },
     "onlyBuiltDependencies": [
       "@swc/core",
