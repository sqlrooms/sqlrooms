--- conflicted
+++ resolved
@@ -119,34 +119,6 @@
 
           # Create version update and GitHub release
           pnpm lerna version --conventional-commits --create-release github --yes
-<<<<<<< HEAD
-
-          # Push tags and changes
-          git push --follow-tags origin $VERSION_BRANCH
-
-          # Create PR using REST API (more reliable than gh cli for Actions)
-          curl -L \
-            -X POST \
-            -H "Accept: application/vnd.github+json" \
-            -H "Authorization: Bearer ${{ secrets.GITHUB_TOKEN }}" \
-            -H "X-GitHub-Api-Version: 2022-11-28" \
-            https://api.github.com/repos/${{ github.repository }}/pulls \
-            -d '{
-              "title":"chore: version bump",
-              "body":"Automated version bump",
-              "head":"'$VERSION_BRANCH'",
-              "base":"main"
-            }'
-        env:
-          # Use GITHUB_TOKEN for lerna's GitHub release creation
-          GH_TOKEN: ${{ secrets.GITHUB_TOKEN }}
-
-      - name: Publish to NPM
-        run: |
-          # Make sure we're on the version branch
-          git checkout $VERSION_BRANCH
-          pnpm lerna publish from-package --force-publish --yes
-=======
 
           # Push tags and changes
           git push --follow-tags origin $VERSION_BRANCH
@@ -157,21 +129,10 @@
             --body "Automated version bump. The packages have been published to npm. Please review and merge to update package versions in main branch." \
             --head "$VERSION_BRANCH" \
             --base "main"
->>>>>>> 795415ea
         env:
           # Use PAT for PR creation and release creation
           GH_TOKEN: ${{ secrets.GH_PAT }}
 
-<<<<<<< HEAD
-      - name: Add PR Instructions
-        run: |
-          PR_URL=$(gh pr list --head $VERSION_BRANCH --json url -q '.[0].url')
-          if [ ! -z "$PR_URL" ]; then
-            gh pr comment $PR_URL --body "This PR contains version bump changes. Please review and merge to update package versions in main branch. The packages have already been published to npm."
-          fi
-        env:
-          GH_TOKEN: ${{ secrets.GITHUB_TOKEN }}
-=======
       - name: Publish to NPM
         run: |
           # Make sure we're on the version branch
@@ -179,5 +140,4 @@
           pnpm lerna publish from-package --force-publish --yes
         env:
           NODE_AUTH_TOKEN: ${{ secrets.NPM_TOKEN }}
-          GH_TOKEN: ${{ secrets.GH_PAT }}
->>>>>>> 795415ea
+          GH_TOKEN: ${{ secrets.GH_PAT }}