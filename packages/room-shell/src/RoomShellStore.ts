import {
  DataTable,
  DuckDbConnector,
  DuckDbSliceState,
  LoadFileOptions,
  createDuckDbSlice,
} from '@sqlrooms/duckdb';
import {
  LayoutSliceConfig,
  LayoutSliceState,
  RoomPanelInfo,
  createLayoutSlice,
} from '@sqlrooms/layout';
import {
  BaseRoomConfig,
  DataSource,
  DataSourceTypes,
  FileDataSource,
  SqlQueryDataSource,
  UrlDataSource,
<<<<<<< HEAD
  createDefaultBaseRoomConfig,
=======
  isFileDataSource,
  isUrlDataSource,
  isSqlQueryDataSource,
>>>>>>> 13faef8b
} from '@sqlrooms/room-config';
import {
  RoomState,
  RoomStateActions,
  RoomStateProps,
  createRoomSlice,
  isRoomSliceWithInitialize,
  useBaseRoomStore,
} from '@sqlrooms/room-store';
import {ErrorBoundary} from '@sqlrooms/ui';
import {
  ProgressInfo,
  convertToUniqueColumnOrTableName,
  convertToValidColumnOrTableName,
  downloadFile,
} from '@sqlrooms/utils';
import {castDraft, produce} from 'immer';
import {ReactNode} from 'react';
import {StateCreator, StoreApi} from 'zustand';
import {
  DataSourceState,
  DataSourceStatus,
  RoomFileInfo,
  RoomFileState,
} from './types';

export type RoomShellStore<PC extends BaseRoomConfig> = StoreApi<
  RoomShellSliceState<PC>
>;

const INITIAL_BASE_ROOM_CONFIG: BaseRoomConfig = createDefaultBaseRoomConfig();

export type RoomShellSliceStateProps<PC extends BaseRoomConfig> =
  RoomStateProps<PC> & {
    roomFiles: RoomFileInfo[];
    roomFilesProgress: {[pathname: string]: RoomFileState};
    isDataAvailable: boolean; // Whether the data has been loaded (on initialization)
    dataSourceStates: {[tableName: string]: DataSourceState}; // TODO
    /**
     * Load a file data source. A fileDataSourceLoader implementation can be passed to
     * createRoomShellSlice to specify how file data sources should be loaded.
     *
     * @example
     * ```ts
     *     ...createRoomShellSlice<RoomConfig>({
     *       config: {
     *         dataSources: [
     *           { type: 'file', fileName: 'earthquakes.parquet', tableName: 'earthquakes' },
     *         ],
     *       },
     *       room: {
     *         fileDataSourceLoader: async ({fileName}, onProgress) =>
     *           await downloadFile(`https://some.url/${fileName}`, {onProgress}),
     *       },
     *     })(set, get, store)
     * ```
     *
     * @param fileName - The name of the file to load.
     * @param onProgress - A callback to report the progress of the download.
     * @returns The loaded file.
     */
    fileDataSourceLoader?: (
      {fileName}: FileDataSource,
      onProgress: (progress: ProgressInfo) => void,
    ) => Promise<Uint8Array | File>;
    CustomErrorBoundary: React.ComponentType<{
      onRetry?: () => void;
      children?: ReactNode;
    }>;
  };

export type RoomShellSliceStateActions<PC extends BaseRoomConfig> =
  RoomStateActions<PC> & {
    setRoomTitle(title: string): void;
    setDescription(description: string): void;

    /**
     * Add or update a SQL query data source.
     * @param tableName - The name of the table to create or update.
     * @param query - The SQL query to execute.
     * @param oldTableName - The name of the table to replace (optional).
     */
    addOrUpdateSqlQueryDataSource(
      tableName: string,
      query: string,
      oldTableName?: string,
    ): Promise<void>;
    areDatasetsReady(): boolean;

    addRoomFile(
      file: File | string,
      tableName?: string,
      loadFileOptions?: LoadFileOptions,
    ): Promise<DataTable | undefined>;
    /**
     * @deprecated Use removeDataSource or removeRoomFile instead
     */
    removeSqlQueryDataSource(tableName: string): Promise<void>;
    /**
     * Removes a data source from the room by tableName.
     * @param tableName - The name of the table of the data source to remove.
     */
    removeDataSource(tableName: string): Promise<void>;
    /**
     * Removes a file data source from the room by pathname.
     * @param pathname - The pathname of the file to remove.
     */
    removeRoomFile(pathname: string): Promise<void>;
    setRoomFiles(info: RoomFileInfo[]): void;
    setRoomFileProgress(pathname: string, fileState: RoomFileState): void;
    addDataSource: (
      dataSource: DataSource,
      status?: DataSourceStatus,
    ) => Promise<void>;
  };

export type RoomShellSliceState<PC extends BaseRoomConfig = BaseRoomConfig> =
  RoomState<PC> & {
    initialize?: () => Promise<void>;
    config: PC;
    room: RoomShellSliceStateProps<PC> & RoomShellSliceStateActions<PC>;
  } & DuckDbSliceState &
    LayoutSliceState;

/**
 * 	This type takes a union type U (for example, A | B) and transforms it into an intersection type (A & B). This is useful because if you pass in, say, two slices of type { a: number } and { b: string }, the union of the slice types would be { a: number } | { b: string }, but you really want an object that has both properties—i.e. { a: number } & { b: string }.
 */
type CreateRoomShellSliceProps = {
  connector?: DuckDbConnector;
  config: Partial<BaseRoomConfig>;
  layout?: Parameters<typeof createLayoutSlice>[0];
  room?: Partial<Omit<RoomShellSliceStateProps<BaseRoomConfig>, 'config'>>;
};

const DOWNLOAD_DATA_SOURCES_TASK = 'download-data-sources';
const INIT_DB_TASK = 'init-db';
const INIT_ROOM_TASK = 'init-room';

export function createRoomShellSlice(
  props: CreateRoomShellSliceProps,
): StateCreator<RoomShellSliceState> {
  const slice: StateCreator<RoomShellSliceState<BaseRoomConfig>> = (
    set,
    get,
    store,
  ) => {
    const {
      connector,
      config: configProps,
      layout: layoutProps,
      room: roomStateProps,
      ...restState
    } = props;
    const initialConfig: BaseRoomConfig = {
      ...INITIAL_BASE_ROOM_CONFIG,
      ...configProps,
    };
    const initialRoomState = {
      CustomErrorBoundary: ErrorBoundary,
      roomFiles: [],
      roomFilesProgress: {},
      isDataAvailable: false,
      dataSourceStates: {},
      ...roomStateProps,
    };
    const roomSliceState = createRoomSlice({
      config: initialConfig,
      room: initialRoomState,
    })(set, get, store);

    const roomState: RoomShellSliceState<PC> = {
      ...roomSliceState,
      ...createDuckDbSlice({connector})(set, get, store),
      ...createLayoutSlice({
        config: layoutProps?.config,
        panels: layoutProps?.panels,
      })(set, get, store),
      room: {
        ...initialRoomState,
        ...roomSliceState.room,
        async initialize() {
          await roomSliceState.room.initialize();

          const {setTaskProgress} = get().room;
          setTaskProgress(INIT_DB_TASK, {
            message: 'Initializing database…',
            progress: undefined,
          });
          await get().db.initialize();
          setTaskProgress(INIT_DB_TASK, undefined);

          setTaskProgress(INIT_ROOM_TASK, {
            message: 'Loading data sources…',
            progress: undefined,
          });
          await updateReadyDataSources();
          await maybeDownloadDataSources();

          // Call initialize on all other slices that have an initialize function
          const slices = Object.entries(store.getState()).filter(
            ([key, value]) =>
              key !== 'room' &&
              key !== 'db' &&
              isRoomSliceWithInitialize(value),
          );
          for (const [_, slice] of slices) {
            if (isRoomSliceWithInitialize(slice)) {
              await slice.initialize();
            }
          }
          const state = store.getState();
          if (isRoomSliceWithInitialize(state)) {
            await state.initialize();
          }

          setTaskProgress(INIT_ROOM_TASK, undefined);
        },

        setRoomConfig: (config) =>
          set((state) =>
            produce(state, (draft) => {
              draft.config = castDraft(config);
            }),
          ),
        setLastSavedConfig: (config) =>
          set((state) =>
            produce(state, (draft) => {
              draft.room.lastSavedConfig = castDraft(config);
            }),
          ),
        hasUnsavedChanges: () => {
          const {lastSavedConfig} = get().room;
          const {config} = get();
          return config !== lastSavedConfig;
        },

        setRoomTitle: (title) =>
          set((state) =>
            produce(state, (draft) => {
              draft.config.title = title;
            }),
          ),

        setDescription: (description) =>
          set((state) =>
            produce(state, (draft) => {
              draft.config.description = description;
            }),
          ),

        addDataSource: async (
          dataSource,
          status = DataSourceStatus.PENDING,
        ) => {
          set((state) =>
            produce(state, (draft) => {
              const dataSources = draft.config.dataSources;
              const tableName = dataSource.tableName;
              const index = dataSources.findIndex(
                (d) => d.tableName === tableName,
              );
              if (index >= 0) {
                dataSources[index] = dataSource;
              } else {
                dataSources.push(dataSource);
              }
              draft.room.dataSourceStates[tableName] = {status};
            }),
          );
          await maybeDownloadDataSources();
        },

        async addOrUpdateSqlQueryDataSource(tableName, query, oldTableName) {
          const {schema} = get().db;
          const {db} = get();
          const newTableName =
            tableName !== oldTableName
              ? convertToUniqueColumnOrTableName(
                  tableName,
                  await db.getTables(schema),
                )
              : tableName;
          const {rowCount} = await db.createTableFromQuery(newTableName, query);
          get().db.setTableRowCount(newTableName, rowCount);
          set((state) =>
            produce(state, (draft) => {
              const newDataSource = {
                type: DataSourceTypes.enum.sql,
                sqlQuery: query,
                tableName: newTableName,
              };
              if (oldTableName) {
                draft.config.dataSources = draft.config.dataSources.map(
                  (dataSource) =>
                    dataSource.tableName === oldTableName
                      ? newDataSource
                      : dataSource,
                );
                delete draft.room.dataSourceStates[oldTableName];
              } else {
                draft.config.dataSources.push(newDataSource);
              }
              draft.room.dataSourceStates[newTableName] = {
                status: DataSourceStatus.READY,
              };
            }),
          );
          await get().db.refreshTableSchemas();
        },

        setRoomFiles: (roomFiles) =>
          set((state) =>
            produce(state, (draft) => {
              draft.room.roomFiles = roomFiles;
            }),
          ),

        async addRoomFile(file, desiredTableName, loadOptions) {
          const {db} = get();

          const pathname = file instanceof File ? file.name : file;
          const tableName =
            desiredTableName ?? convertToValidColumnOrTableName(pathname);

          await db.connector.loadFile(file, tableName, loadOptions);

          // This must come before addDataSource, as addDataSource can trigger
          // download which also adds the file
          set((state) =>
            produce(state, (draft) => {
              draft.room.roomFiles.push({
                pathname,
                duckdbFileName: pathname,
                size: file instanceof File ? file.size : undefined,
                file: file instanceof File ? file : undefined,
              });
            }),
          );
          await get().room.addDataSource(
            {
              type: DataSourceTypes.enum.file,
              fileName: pathname,
              tableName,
            },
            // duckdbFileName ? DataSourceStatus.READY : DataSourceStatus.PENDING,
            DataSourceStatus.READY,
          );
          await get().db.refreshTableSchemas();
          set((state) =>
            produce(state, (draft) => {
              if (
                Object.values(get().room.dataSourceStates).every(
                  (ds) => ds.status === DataSourceStatus.READY,
                )
              ) {
                draft.room.isDataAvailable = true;
              }
            }),
          );
          return get().db.findTableByName(tableName);
        },
        removeSqlQueryDataSource: async (tableName) => {
          await get().room.removeDataSource(tableName);
        },
        removeDataSource: async (tableName) => {
          const {db} = get();
          const dataSource = get().config.dataSources.find(
            (d) => d.tableName === tableName,
          );
          if (dataSource) {
            set((state) =>
              produce(state, (draft) => {
                draft.config.dataSources = draft.config.dataSources.filter(
                  (d) => d.tableName !== tableName,
                );
                if (dataSource && isFileDataSource(dataSource)) {
                  draft.room.roomFiles = draft.room.roomFiles.filter(
                    (f) => f.pathname !== dataSource.fileName,
                  );
                }
                delete draft.room.dataSourceStates[tableName];
              }),
            );
            await db.dropTable(tableName);
            await db.refreshTableSchemas();
          }
        },

        removeRoomFile: async (pathname) => {
          const dataSource = get().config.dataSources.find(
            (d) => isFileDataSource(d) && d.fileName === pathname,
          );
          if (dataSource) {
            await get().room.removeDataSource(dataSource.tableName);
          }
        },

        setRoomFileProgress(pathname, fileState) {
          set((state) =>
            produce(state, (draft) => {
              draft.room.roomFilesProgress[pathname] = fileState;
              // Update the file size in the room config from the progress info
              const fileInfo = draft.room.roomFiles.find(
                (f) => f.pathname === pathname,
              );
              if (fileInfo && fileInfo.size === undefined) {
                if (fileState.status !== 'error' && fileState.progress) {
                  fileInfo.size = fileState.progress.total;
                }
              }
            }),
          );
        },

        areDatasetsReady: () => {
          const {dataSourceStates} = get().room;
          const {config} = get();
          const dataSources = config.dataSources;
          return dataSources.every(
            (ds) =>
              dataSourceStates[ds.tableName]?.status === DataSourceStatus.READY,
          );
        },
      },

      ...restState,
    };

    // If the tables have changed, update the data sources
    store.subscribe((state, prevState) => {
      if (state.db.tables !== prevState.db.tables) {
        updateReadyDataSources();
      }
    });

    async function updateReadyDataSources() {
      const {tables} = get().db;
      const {dataSourceStates} = get().room;
      const {config} = get();
      const {dataSources} = config;
      set((state) =>
        produce(state, (draft) => {
          for (const ds of dataSources) {
            const tableName = ds.tableName;
            const table = tables.find((t) => t.tableName === tableName);
            if (table) {
              draft.room.dataSourceStates[tableName] = {
                status: DataSourceStatus.READY,
              };
            } else {
              // Prev status could be ERROR or PENDING, don't change it then
              if (!dataSourceStates[tableName]?.status) {
                draft.room.dataSourceStates[tableName] = {
                  status: DataSourceStatus.PENDING,
                };
              }
            }
          }
        }),
      );
    }

    async function maybeDownloadDataSources() {
      const {roomFilesProgress, dataSourceStates} = get().room;
      const {dataSources} = get().config;
      const pendingDataSources = dataSources.filter(
        (ds) =>
          !dataSourceStates[ds.tableName] ||
          dataSourceStates[ds.tableName]?.status === DataSourceStatus.PENDING,
      );

      const filesToDownload = pendingDataSources.filter((ds) => {
        if (isFileDataSource(ds)) {
          return !roomFilesProgress[ds.fileName];
        }
        if (isUrlDataSource(ds)) {
          return !roomFilesProgress[ds.url];
        }
        return false;
      }) as (FileDataSource | UrlDataSource)[];

      if (filesToDownload.length > 0) {
        await downloadRoomFiles(filesToDownload);
      }

      const queriesToRun = pendingDataSources.filter(isSqlQueryDataSource);

      if (queriesToRun.length > 0) {
        await runDataSourceQueries(queriesToRun);
      }

      if (get().config.dataSources.length > 0) {
        set((state) =>
          produce(state, (draft) => {
            draft.room.isDataAvailable = true;
          }),
        );
      }
    }

    async function downloadRoomFiles(
      filesToDownload: (FileDataSource | UrlDataSource)[],
    ) {
      if (!filesToDownload.length) return;
      const {setTableRowCount} = get().db;
      const {captureException, setTaskProgress, setRoomFileProgress} =
        get().room;
      filesToDownload.forEach((ds) => {
        const fileName = isFileDataSource(ds) ? ds.fileName : ds.url;
        set((state) =>
          produce(state, (draft) => {
            const info = {
              duckdbFileName: fileName,
              pathname: fileName,
              file: undefined,
              size: undefined,
            };
            const index = draft.room.roomFiles.findIndex(
              (f) => f.pathname === fileName,
            );
            if (index >= 0) {
              draft.room.roomFiles[index] = info;
            } else {
              draft.room.roomFiles.push(info);
            }
          }),
        );
        setRoomFileProgress(fileName, {status: 'download'});
      });
      if (filesToDownload.length > 0) {
        updateTotalFileDownloadProgress();
      }

      const loadedFiles = await Promise.all(
        filesToDownload.map(async (ds) => {
          const fileName = isFileDataSource(ds) ? ds.fileName : ds.url;
          const onProgress = (progress: ProgressInfo) => {
            setRoomFileProgress(fileName, {
              status: 'download',
              progress,
            });
            updateTotalFileDownloadProgress();
          };
          try {
            let downloadedFile: Uint8Array | File;
            if (isFileDataSource(ds)) {
              const {fileDataSourceLoader} = get().room;
              if (!fileDataSourceLoader) {
                throw new Error('fileDataSourceLoader is not defined');
              }
              downloadedFile = await fileDataSourceLoader(ds, onProgress);
            } else if (isUrlDataSource(ds)) {
              const url = ds.url;
              downloadedFile = await downloadFile(url, {
                method: ds.httpMethod,
                headers: ds.headers,
                onProgress,
              });
            } else {
              // This should never happen as filesToDownload only contains FileDataSource | UrlDataSource
              throw new Error('Unsupported data source type');
            }
            setRoomFileProgress(fileName, {status: 'done'});
            updateTotalFileDownloadProgress();
            const {db} = get();
            await db.connector.loadFile(
              downloadedFile instanceof File
                ? downloadedFile
                : new File([new Uint8Array(downloadedFile)], fileName),
              ds.tableName,
              ds.loadOptions,
            );
            setTableRowCount(
              ds.tableName,
              await db.getTableRowCount(ds.tableName),
            );
          } catch (err) {
            captureException(err);
            console.error(err);
            setRoomFileProgress(fileName, {
              status: 'error',
              message: 'Download failed',
            });
            // TODO: Make sure the errors are shown
          } finally {
            setTaskProgress(DOWNLOAD_DATA_SOURCES_TASK, undefined);
          }
        }),
      );
      if (loadedFiles.length) {
        await get().db.refreshTableSchemas();
      }
    }

    async function runDataSourceQueries(queries: SqlQueryDataSource[]) {
      for (const ds of queries) {
        try {
          const {tableName, sqlQuery} = ds;
          set((state) =>
            produce(state, (draft) => {
              draft.room.dataSourceStates[tableName] = {
                status: DataSourceStatus.FETCHING,
              };
            }),
          );
          const {rowCount} = await get().db.createTableFromQuery(
            tableName,
            sqlQuery,
          );
          get().db.setTableRowCount(tableName, rowCount);
          set((state) =>
            produce(state, (draft) => {
              draft.room.dataSourceStates[tableName] = {
                status: DataSourceStatus.READY,
              };
            }),
          );
        } catch (err) {
          set((state) =>
            produce(state, (draft) => {
              draft.room.dataSourceStates[ds.tableName] = {
                status: DataSourceStatus.ERROR,
                message: `${err}`,
              };
            }),
          );
          // TODO: Make sure the errors are shown
        }
      }
      await get().db.refreshTableSchemas();
      await updateReadyDataSources();
    }

    function updateTotalFileDownloadProgress() {
      const {setTaskProgress, roomFilesProgress} = get().room;
      let total = 0,
        loaded = 0;
      for (const p of Object.values(roomFilesProgress)) {
        if (p.status === 'download' || p.status === 'done') {
          total += p.progress?.total || 0;
          loaded += p.progress?.loaded || 0;
        }
      }
      setTaskProgress(DOWNLOAD_DATA_SOURCES_TASK, {
        progress: total > 0 ? Math.round((loaded / total) * 100) : undefined,
        message: 'Downloading data…',
      });
    }

    return roomState;
  };

  return slice;
}

export function useBaseRoomShellStore<
  PC extends BaseRoomConfig,
  PS extends RoomShellSliceState<PC>,
  T,
>(selector: (state: RoomShellSliceState<PC>) => T): T {
  return useBaseRoomStore<PC, PS, T>(selector as (state: RoomState<PC>) => T);
}

export function createSlice<PC extends BaseRoomConfig, S>(
  sliceCreator: (
    ...args: Parameters<StateCreator<S & RoomShellSliceState<PC>>>
  ) => S,
): StateCreator<S> {
  return (set, get, store) =>
    sliceCreator(
      set,
      get as () => S & RoomShellSliceState<PC>,
      store as StoreApi<S & RoomShellSliceState<PC>>,
    );
}<|MERGE_RESOLUTION|>--- conflicted
+++ resolved
@@ -18,13 +18,10 @@
   FileDataSource,
   SqlQueryDataSource,
   UrlDataSource,
-<<<<<<< HEAD
   createDefaultBaseRoomConfig,
-=======
   isFileDataSource,
   isUrlDataSource,
   isSqlQueryDataSource,
->>>>>>> 13faef8b
 } from '@sqlrooms/room-config';
 import {
   RoomState,
