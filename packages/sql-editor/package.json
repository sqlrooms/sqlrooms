--- conflicted
+++ resolved
@@ -1,10 +1,6 @@
 {
   "name": "@sqlrooms/sql-editor",
   "version": "0.13.1",
-<<<<<<< HEAD
-  "private": false,
-=======
->>>>>>> 6b86cd91
   "author": "Ilya Boyandin <ilya@boyandin.me>",
   "license": "MIT",
   "repository": {
