{
  "name": "@sqlrooms/sql-editor",
<<<<<<< HEAD
  "version": "0.23.0",
=======
  "version": "0.24.3",
  "private": false,
>>>>>>> 90963995
  "author": "Ilya Boyandin <ilya@boyandin.me>",
  "license": "MIT",
  "repository": {
    "type": "git",
    "url": "https://github.com/sqlrooms/sqlrooms.git"
  },
  "files": [
    "dist"
  ],
  "publishConfig": {
    "access": "public"
  },
  "main": "dist/index.js",
  "types": "dist/index.d.ts",
  "module": "dist/index.js",
  "type": "module",
  "scripts": {
    "dev": "tsc -w",
    "build": "tsc",
    "lint": "eslint .",
    "typecheck": "tsc --noEmit",
    "typedoc": "typedoc"
  },
  "dependencies": {
    "@hookform/resolvers": "^3.10.0",
    "@monaco-editor/react": "^4.7.0",
    "@sqlrooms/data-table": "workspace:*",
    "@sqlrooms/duckdb": "workspace:*",
    "@sqlrooms/layout": "workspace:*",
    "@sqlrooms/monaco-editor": "workspace:*",
    "@sqlrooms/room-config": "workspace:*",
    "@sqlrooms/room-shell": "workspace:*",
    "@sqlrooms/schema-tree": "workspace:*",
    "@sqlrooms/sql-editor-config": "workspace:*",
    "@sqlrooms/ui": "workspace:*",
    "@sqlrooms/utils": "workspace:*",
    "d3-dsv": "^3.0.1",
    "file-saver": "^2.0.5",
    "immer": "^10.1.1",
    "lucide-react": "^0.474.0",
    "monaco-editor": "^0.52.2",
    "react-hook-form": "^7.57.0",
    "zod": "^3.25.73",
    "zustand": "^5.0.5"
  },
  "peerDependencies": {
    "apache-arrow": "17.0.0",
    "react": ">=18",
    "react-dom": ">=18",
    "react-hook-form": "^7.57.0"
  },
  "devDependencies": {
    "@types/d3-dsv": "^3.0.7",
    "@types/file-saver": "^2.0.7",
    "@types/react": "^19.1.7",
    "@types/react-dom": "^19.1.6"
  }
}<|MERGE_RESOLUTION|>--- conflicted
+++ resolved
@@ -1,11 +1,6 @@
 {
   "name": "@sqlrooms/sql-editor",
-<<<<<<< HEAD
-  "version": "0.23.0",
-=======
   "version": "0.24.3",
-  "private": false,
->>>>>>> 90963995
   "author": "Ilya Boyandin <ilya@boyandin.me>",
   "license": "MIT",
   "repository": {
