{
  "name": "@sqlrooms/sql-editor",
<<<<<<< HEAD
  "version": "0.24.6",
=======
  "version": "0.24.10",
  "private": false,
>>>>>>> 382035fa
  "author": "Ilya Boyandin <ilya@boyandin.me>",
  "license": "MIT",
  "repository": {
    "type": "git",
    "url": "https://github.com/sqlrooms/sqlrooms.git"
  },
  "files": [
    "dist"
  ],
  "publishConfig": {
    "access": "public"
  },
  "main": "dist/index.js",
  "types": "dist/index.d.ts",
  "module": "dist/index.js",
  "type": "module",
  "scripts": {
    "dev": "tsc -w",
    "build": "tsc",
    "lint": "eslint .",
    "typecheck": "tsc --noEmit",
    "typedoc": "typedoc"
  },
  "dependencies": {
    "@hookform/resolvers": "^3.10.0",
    "@monaco-editor/react": "^4.7.0",
    "@sqlrooms/data-table": "workspace:*",
    "@sqlrooms/duckdb": "workspace:*",
    "@sqlrooms/layout": "workspace:*",
    "@sqlrooms/monaco-editor": "workspace:*",
    "@sqlrooms/room-config": "workspace:*",
    "@sqlrooms/room-shell": "workspace:*",
    "@sqlrooms/schema-tree": "workspace:*",
    "@sqlrooms/sql-editor-config": "workspace:*",
    "@sqlrooms/ui": "workspace:*",
    "@sqlrooms/utils": "workspace:*",
    "d3-dsv": "^3.0.1",
    "file-saver": "^2.0.5",
    "immer": "^10.1.1",
    "lucide-react": "^0.474.0",
    "monaco-editor": "^0.52.2",
    "react-hook-form": "^7.57.0",
    "zod": "^3.25.73",
    "zustand": "^5.0.5"
  },
  "peerDependencies": {
    "apache-arrow": "17.0.0",
    "react": ">=18",
    "react-dom": ">=18",
    "react-hook-form": "^7.57.0"
  },
  "devDependencies": {
    "@types/d3-dsv": "^3.0.7",
    "@types/file-saver": "^2.0.7",
    "@types/react": "^19.1.7",
    "@types/react-dom": "^19.1.6"
  }
}<|MERGE_RESOLUTION|>--- conflicted
+++ resolved
@@ -1,11 +1,6 @@
 {
   "name": "@sqlrooms/sql-editor",
-<<<<<<< HEAD
-  "version": "0.24.6",
-=======
   "version": "0.24.10",
-  "private": false,
->>>>>>> 382035fa
   "author": "Ilya Boyandin <ilya@boyandin.me>",
   "license": "MIT",
   "repository": {
