{
  "name": "@sqlrooms/sql-editor",
<<<<<<< HEAD
  "version": "0.24.10",
=======
  "version": "0.24.21",
  "private": false,
>>>>>>> a1c62217
  "author": "Ilya Boyandin <ilya@boyandin.me>",
  "license": "MIT",
  "repository": {
    "type": "git",
    "url": "https://github.com/sqlrooms/sqlrooms.git"
  },
  "files": [
    "dist"
  ],
  "publishConfig": {
    "access": "public"
  },
  "main": "dist/index.js",
  "types": "dist/index.d.ts",
  "module": "dist/index.js",
  "type": "module",
  "scripts": {
    "dev": "tsc -w",
    "build": "tsc",
    "lint": "eslint .",
    "typecheck": "tsc --noEmit",
    "typedoc": "typedoc"
  },
  "dependencies": {
    "@hookform/resolvers": "^3.10.0",
    "@monaco-editor/react": "^4.7.0",
    "@sqlrooms/data-table": "workspace:*",
    "@sqlrooms/duckdb": "workspace:*",
    "@sqlrooms/layout": "workspace:*",
    "@sqlrooms/monaco-editor": "workspace:*",
    "@sqlrooms/room-config": "workspace:*",
    "@sqlrooms/room-shell": "workspace:*",
    "@sqlrooms/schema-tree": "workspace:*",
    "@sqlrooms/sql-editor-config": "workspace:*",
    "@sqlrooms/ui": "workspace:*",
    "@sqlrooms/utils": "workspace:*",
    "@tanstack/react-table": "^8.21.3",
    "d3-dsv": "^3.0.1",
    "file-saver": "^2.0.5",
    "immer": "^10.1.1",
    "lucide-react": "^0.474.0",
    "monaco-editor": "^0.52.2",
    "react-hook-form": "^7.57.0",
    "zod": "^3.25.73",
    "zustand": "^5.0.5"
  },
  "peerDependencies": {
    "apache-arrow": "17.0.0",
    "react": ">=18",
    "react-dom": ">=18",
    "react-hook-form": "^7.57.0"
  },
  "devDependencies": {
    "@types/d3-dsv": "^3.0.7",
    "@types/file-saver": "^2.0.7",
    "@types/react": "^19.1.7",
    "@types/react-dom": "^19.1.6"
  }
}<|MERGE_RESOLUTION|>--- conflicted
+++ resolved
@@ -1,11 +1,7 @@
 {
   "name": "@sqlrooms/sql-editor",
-<<<<<<< HEAD
-  "version": "0.24.10",
-=======
   "version": "0.24.21",
   "private": false,
->>>>>>> a1c62217
   "author": "Ilya Boyandin <ilya@boyandin.me>",
   "license": "MIT",
   "repository": {
