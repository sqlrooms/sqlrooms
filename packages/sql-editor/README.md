This package is part of the SQLRooms framework.

# SQL Editor

A powerful SQL editor component for SQLRooms applications. This package provides React components and hooks for creating interactive SQL query interfaces with Monaco editor integration, table management, and results visualization.

## Features

- 🔍 **Advanced SQL Editing**: Monaco-based SQL editor with syntax highlighting and auto-completion
- 📊 **Data Visualization**: View query results in interactive data tables
- 📑 **Multiple Tabs**: Support for multiple query tabs with save/rename/delete functionality
- 🔄 **State Management**: Zustand-based state management for SQL editor state
- 📦 **Table Management**: Browser for tables in the database with schema information
- 📤 **Data Export**: Export query results to CSV files
- 📝 **Documentation**: Optional documentation panel for SQL reference

## Installation

```bash
npm install @sqlrooms/sql-editor
```

## Basic Usage

### SqlEditor and SqlEditorModal Components

These components must be used within a `RoomShell` which provides the room store context as they rely on the SQLRooms store:

```tsx
import {RoomShell} from '@sqlrooms/room-shell';
import {SqlEditorModal} from '@sqlrooms/sql-editor';
import {useDisclosure} from '@sqlrooms/ui';
import {TerminalIcon} from 'lucide-react';
import {roomStore} from './store';

function MyApp() {
  const sqlEditorDisclosure = useDisclosure();

  return (
    <RoomShell className="h-screen" roomStore={roomStore}>
      <RoomShell.Sidebar>
        <RoomShell.SidebarButton
          title="SQL Editor"
          onClick={sqlEditorDisclosure.onToggle}
          isSelected={false}
          icon={TerminalIcon}
        />
      </RoomShell.Sidebar>
      <RoomShell.LayoutComposer />
      <RoomShell.LoadingProgress />
      <SqlEditorModal
        isOpen={sqlEditorDisclosure.isOpen}
        onClose={sqlEditorDisclosure.onClose}
      />
    </RoomShell>
  );
}
```

### Store Setup for SQL Editor

The SQL Editor requires a properly configured store with the SQL Editor slice:

```tsx
import {
  createRoomSlice,
  createRoomStore,
  RoomState,
} from '@sqlrooms/room-shell';
import {BaseRoomConfig} from '@sqlrooms/room-config';
import {
  createDefaultSqlEditorConfig,
  createSqlEditorSlice,
  SqlEditorSliceConfig,
  SqlEditorSliceState,
} from '@sqlrooms/sql-editor';
import {z} from 'zod';

// Define combined config schema
export const RoomConfig = BaseRoomConfig.merge(SqlEditorSliceConfig);
export type RoomConfig = z.infer<typeof RoomConfig>;

// Define combined state type
export type RoomState = RoomState<RoomConfig> & SqlEditorSliceState;

// Create combined store
export const {roomStore, useRoomStore} = createRoomStore<RoomConfig, RoomState>(
  (set, get, store) => ({
    // Base room slice
    ...createRoomSlice<RoomConfig>({
      config: {
        title: 'SQL Workspace',
        // ... other room config
        ...createDefaultSqlEditorConfig(),
      },
    })(set, get, store),

    // Sql editor slice
    ...createSqlEditorSlice()(set, get, store),
  }),
);
```

### Standalone SqlMonacoEditor Component

Unlike the full SQL Editor components, the `SqlMonacoEditor` can be used as a standalone component without requiring the store:

```tsx
import {SqlMonacoEditor} from '@sqlrooms/sql-editor';
import {useState} from 'react';

function SimpleSqlEditor() {
  const [query, setQuery] = useState('SELECT * FROM products');

  const handleExecute = () => {
    // Execute the query using your own logic
    console.log('Executing query:', query);
  };

  return (
    <>
      <SqlMonacoEditor value={query} onChange={setQuery} height="400px" />
      <button onClick={handleExecute}>Execute</button>
    </>
  );
}
```

### With Custom Documentation Panel

Adding a custom documentation panel to the SQL Editor:

```tsx
import {SqlEditorModal} from '@sqlrooms/sql-editor';
import {useDisclosure} from '@sqlrooms/ui';
import {RoomShell} from '@sqlrooms/room-shell';
import {roomStore} from './store';

function AdvancedSqlEditor() {
  const {isOpen, onOpen, onClose} = useDisclosure();

  // Custom documentation component
  const Documentation = () => (
    <div className="p-4">
      <h2 className="mb-4 text-xl font-bold">SQL Reference</h2>
      <div className="space-y-4">
        <div>
          <h3 className="text-lg font-semibold">SELECT</h3>
          <p>Retrieves data from a table</p>
          <pre className="mt-2 rounded bg-gray-100 p-2">
            SELECT column1, column2 FROM table_name;
          </pre>
        </div>
        {/* More documentation items */}
      </div>
    </div>
  );

  return (
    <SqlEditorModal
      isOpen={isOpen}
      onClose={onClose}
      documentationPanel={<Documentation />}
    />
  );
}
```

## State Management

The SQL editor provides a Zustand slice for managing state. Here's how to set it up:

### Using in a Combined SQLRooms Store

This approach is recommended when integrating multiple SQLRooms components:

```tsx
import {
  createSqlEditorSlice,
  createDefaultSqlEditorConfig,
  SqlEditorSliceState,
  SqlEditorSliceConfig,
} from '@sqlrooms/sql-editor';
import {
  createRoomSlice,
  createRoomStore,
  RoomState,
  RoomShell,
} from '@sqlrooms/room-shell';
import {BaseRoomConfig} from '@sqlrooms/room-config';
import {z} from 'zod';

// 1. Define combined config schema
export const RoomConfig = BaseRoomConfig.merge(SqlEditorSliceConfig);
export type RoomConfig = z.infer<typeof RoomConfig>;

// 2. Define combined state type
export type RoomState = RoomState<RoomConfig> & SqlEditorSliceState;

// 3. Create combined store
export const {roomStore, useRoomStore} = createRoomStore<RoomConfig, RoomState>(
  (set, get, store) => ({
    // Base room slice
    ...createRoomSlice<RoomConfig>({
      config: {
        title: 'SQL Workspace',
        // ... other room config
        ...createDefaultSqlEditorConfig(),
      },
    })(set, get, store),

    // Sql editor slice
    ...createSqlEditorSlice()(set, get, store),
  }),
);

// 4. Use the store in components
function MyComponent() {
  // Access SQL editor state and actions
<<<<<<< HEAD
  const runQuery = useProjectStore((state) => state.sqlEditor.runQuery);
  const createQueryTab = useProjectStore(
=======
  const runQuery = useRoomStore((state) => state.sqlEditor.runQuery);
  const createQueryTab = useRoomStore(
>>>>>>> 01143178
    (state) => state.sqlEditor.createQueryTab,
  );

  // Use actions
  const handleExecute = () => {
    runQuery('SELECT * FROM users LIMIT 10');
  };

  return (
    <RoomShell roomStore={roomStore}>
      <div>
        <button onClick={handleExecute}>Run Query</button>
        <SqlEditorModal isOpen={true} onClose={() => {}} />
      </div>
    </RoomShell>
  );
}
```

### Available State Actions

- `sqlEditor.runQuery(query: string)`: Execute a SQL query
- `sqlEditor.createQueryTab(initialQuery?: string)`: Create a new query tab
- `sqlEditor.deleteQueryTab(queryId: string)`: Delete a query tab
- `sqlEditor.renameQueryTab(queryId: string, newName: string)`: Rename a query tab
- `sqlEditor.updateQueryText(queryId: string, queryText: string)`: Update query text
- `sqlEditor.setSelectedQueryId(queryId: string)`: Set the selected query tab
- `sqlEditor.getCurrentQuery(defaultQuery?: string)`: Get current query text

## Available Components

### SqlEditor

The main component providing a full-featured SQL editor interface. Must be used within a RoomShell.

```tsx
import {SqlEditor} from '@sqlrooms/sql-editor';
import {RoomShell} from '@sqlrooms/room-shell';
import {roomStore} from './store';

<RoomShell roomStore={roomStore}>
  <SqlEditor
    isOpen={boolean}
    onClose={() => void}
    schema="main"
    documentationPanel={ReactNode}
  />
</RoomShell>
```

### SqlMonacoEditor

A standalone SQL-specific Monaco editor component. Can be used independently without RoomShell.

```tsx
import {SqlMonacoEditor} from '@sqlrooms/sql-editor';
import {useState} from 'react';

function SimpleSqlEditor() {
  const [query, setQuery] = useState('SELECT * FROM products');

  const handleExecute = () => {
    // Execute the query using your own logic
    console.log('Executing query:', query);
  };

  return (
    <>
      <SqlMonacoEditor value={query} onChange={setQuery} height="400px" />
      <button onClick={handleExecute}>Execute</button>
    </>
  );
}
```

### SqlEditorModal

A modal wrapper around the SQL editor. Must be used within a RoomShell.

```tsx
import {SqlEditorModal} from '@sqlrooms/sql-editor';
import {useDisclosure} from '@sqlrooms/ui';
import {RoomShell} from '@sqlrooms/room-shell';
import {roomStore} from './store';

function EditorWithModal() {
  const {isOpen, onOpen, onClose} = useDisclosure();

  return (
    <RoomShell roomStore={roomStore}>
      <button onClick={onOpen}>Open SQL Editor</button>
      <SqlEditorModal isOpen={isOpen} onClose={onClose} />
    </RoomShell>
  );
}
```

### CreateTableModal

A modal for creating new tables from SQL queries. Must be used within a RoomShell.

```tsx
import {CreateTableModal} from '@sqlrooms/sql-editor';
import {useDisclosure} from '@sqlrooms/ui';
import {RoomShell} from '@sqlrooms/room-shell';
import {roomStore} from './store';
import {useRoomStore} from './store';

function TableCreator() {
  const {isOpen, onOpen, onClose} = useDisclosure();
  const addOrUpdateSqlQueryDataSource = useRoomStore(
    (state) => state.room.addOrUpdateSqlQueryDataSource,
  );

  return (
    <RoomShell roomStore={roomStore}>
      <button onClick={onOpen}>Create Table from Results</button>
      <CreateTableModal
        isOpen={isOpen}
        onClose={onClose}
        onAddOrUpdateSqlQuery={addOrUpdateSqlQueryDataSource}
        query="SELECT * FROM users"
      />
    </RoomShell>
  );
}
```

### SqlQueryDataSourcesPanel

A panel showing available data sources for SQL queries. Must be used within a RoomShell.

```tsx
import {SqlQueryDataSourcesPanel} from '@sqlrooms/sql-editor';
import {RoomShell} from '@sqlrooms/room-shell';
import {roomStore} from './store';

<RoomShell roomStore={roomStore}>
  <SqlQueryDataSourcesPanel
    onSelectTable={(tableName) => {
      console.log(`Selected table: ${tableName}`);
    }}
  />
</RoomShell>;
```

## Props

### SqlEditor Props

| Prop               | Type      | Default   | Description                           |
| ------------------ | --------- | --------- | ------------------------------------- |
| isOpen             | boolean   | -         | Whether the editor is open            |
| onClose            | function  | -         | Callback when the editor is closed    |
| schema             | string    | 'main'    | Default schema to use for queries     |
| documentationPanel | ReactNode | undefined | Custom documentation panel to display |

### SqlMonacoEditor Props

| Prop             | Type        | Default | Description                             |
| ---------------- | ----------- | ------- | --------------------------------------- |
| value            | string      | ''      | The SQL query text                      |
| onChange         | function    | -       | Callback when the query text changes    |
| height           | string      | '300px' | Height of the editor                    |
| readOnly         | boolean     | false   | Whether the editor is read-only         |
| theme            | string      | 'dark'  | Editor theme ('dark' or 'light')        |
| tableSchemas     | DataTable[] | []      | Table schemas for autocompletion        |
| customKeywords   | string[]    | []      | Custom SQL keywords for autocompletion  |
| customFunctions  | string[]    | []      | Custom SQL functions for autocompletion |
| getLatestSchemas | function    | -       | Callback to get latest table schemas    |
| className        | string      | -       | Additional CSS class names              |
| options          | object      | -       | Monaco editor options                   |
| onMount          | function    | -       | Callback when editor is mounted         |

### SqlEditorModal Props

| Prop               | Type      | Default   | Description                           |
| ------------------ | --------- | --------- | ------------------------------------- |
| isOpen             | boolean   | -         | Whether the modal is open             |
| onClose            | function  | -         | Callback when the modal is closed     |
| schema             | string    | 'main'    | Default schema to use for queries     |
| documentationPanel | ReactNode | undefined | Custom documentation panel to display |

### CreateTableModal Props

| Prop                  | Type     | Default | Description                       |
| --------------------- | -------- | ------- | --------------------------------- |
| isOpen                | boolean  | -       | Whether the modal is open         |
| onClose               | function | -       | Callback when the modal is closed |
| onAddOrUpdateSqlQuery | function | -       | Callback when a table is created  |
| query                 | string   | -       | SQL query that generated the data |

## Configuration

The SQL editor can be configured through the Zustand store.

```tsx
const config = createDefaultSqlEditorConfig();
// Customize if needed
config.sqlEditor.queries = [
  {id: 'default', name: 'Untitled', query: 'SELECT * FROM users LIMIT 10;'},
];
config.sqlEditor.selectedQueryId = 'default';

// Use in store creation
const {roomStore} = createRoomStore({
  ...createRoomSlice({
    config: {
      ...config,
      // other config options
    },
  }),
  ...createSqlEditorSlice(),
});
```

For more information, visit the SQLRooms documentation.<|MERGE_RESOLUTION|>--- conflicted
+++ resolved
@@ -217,18 +217,14 @@
 // 4. Use the store in components
 function MyComponent() {
   // Access SQL editor state and actions
-<<<<<<< HEAD
-  const runQuery = useProjectStore((state) => state.sqlEditor.runQuery);
-  const createQueryTab = useProjectStore(
-=======
   const runQuery = useRoomStore((state) => state.sqlEditor.runQuery);
   const createQueryTab = useRoomStore(
->>>>>>> 01143178
     (state) => state.sqlEditor.createQueryTab,
   );
 
   // Use actions
   const handleExecute = () => {
+    runQuery('SELECT * FROM users LIMIT 10');
     runQuery('SELECT * FROM users LIMIT 10');
   };
 
