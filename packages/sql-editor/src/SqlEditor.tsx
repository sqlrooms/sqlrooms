<<<<<<< HEAD
import {useBaseProjectBuilderStore} from '@sqlrooms/project-builder';
=======
import {useBaseRoomShellStore} from '@sqlrooms/room-shell';
>>>>>>> 01143178
import {
  Button,
  ResizableHandle,
  ResizablePanel,
  ResizablePanelGroup,
} from '@sqlrooms/ui';
import {PlusIcon} from 'lucide-react';
import React, {useCallback, useState} from 'react';
import CreateTableModal from './components/CreateTableModal';
import {QueryEditorPanel} from './components/QueryEditorPanel';
import {QueryResultPanel} from './components/QueryResultPanel';
import {SqlEditorHeader} from './components/SqlEditorHeader';
<<<<<<< HEAD
import {TableStructurePanel} from './components/TableStructurePanel';
import {useStoreWithSqlEditor} from './SqlEditorSlice';
export type SqlEditorProps = {
  /** The database schema to use for queries. Defaults to 'main' */
  schema?: string;
=======
import {
  TableStructurePanel,
  TableStructurePanelProps,
} from './components/TableStructurePanel';
import {useStoreWithSqlEditor} from './SqlEditorSlice';
export type SqlEditorProps = {
  /** The database schema to use. Defaults to '*'.
   * If '*' is provided, all tables will be shown.
   * If a function is provided, it will be used to filter the tables. */
  schema?: TableStructurePanelProps['schema'];
>>>>>>> 01143178
  /** Whether the SQL editor is currently visible */
  isOpen: boolean;
  /** Optional component to render SQL documentation in the side panel */
  documentationPanel?: React.ReactNode;
  /** Callback fired when the SQL editor should be closed */
  onClose: () => void;
};

const SqlEditorBase: React.FC<SqlEditorProps> = (props) => {
  const {schema = '*', documentationPanel} = props;

  // Store access
<<<<<<< HEAD
  const addOrUpdateSqlQueryDataSource = useBaseProjectBuilderStore(
    (state) => state.project.addOrUpdateSqlQueryDataSource,
=======
  const addOrUpdateSqlQueryDataSource = useBaseRoomShellStore(
    (state) => state.room.addOrUpdateSqlQueryDataSource,
>>>>>>> 01143178
  );
  const lastQueryStatement = useStoreWithSqlEditor((s) =>
    s.sqlEditor.queryResult?.status === 'success' &&
    s.sqlEditor.queryResult?.type === 'select'
      ? s.sqlEditor.queryResult.lastQueryStatement
      : '',
  );
  // const currentQuery = useStoreWithSqlEditor((s) =>
  //   s.sqlEditor.getCurrentQuery(),
  // );

  // UI state
  const [showDocs, setShowDocs] = useState(false);
  const [createTableModalOpen, setCreateTableModalOpen] = useState(false);

  // Handlers
  const handleToggleDocs = useCallback((show: boolean) => {
    setShowDocs(show);
  }, []);

  const handleCreateTable = useCallback(() => {
    setCreateTableModalOpen(true);
  }, []);

  return (
    <div className="relative flex h-full w-full flex-col overflow-hidden">
      <SqlEditorHeader
        title="SQL Editor"
        showDocs={showDocs}
        documentationPanel={documentationPanel}
        onToggleDocs={handleToggleDocs}
      />
      <div className="bg-muted h-full flex-grow">
        <ResizablePanelGroup direction="horizontal" className="h-full">
          <ResizablePanel defaultSize={showDocs ? 70 : 100}>
            <ResizablePanelGroup direction="vertical" className="h-full">
              <ResizablePanel defaultSize={50} className="flex flex-row">
                <ResizablePanelGroup direction="horizontal">
                  <ResizablePanel defaultSize={20}>
                    <TableStructurePanel schema={schema} />
                  </ResizablePanel>
                  <ResizableHandle withHandle />
                  <ResizablePanel defaultSize={80}>
<<<<<<< HEAD
                    <QueryEditorPanel schema={schema} />
=======
                    <QueryEditorPanel />
>>>>>>> 01143178
                  </ResizablePanel>
                </ResizablePanelGroup>
              </ResizablePanel>
              <ResizableHandle withHandle />
              <ResizablePanel defaultSize={50}>
                <QueryResultPanel
                  renderActions={() => (
                    <div className="flex gap-2">
                      <Button size="xs" onClick={handleCreateTable}>
                        <PlusIcon className="h-4 w-4" />
                        New table
                      </Button>
                    </div>
                  )}
                />
              </ResizablePanel>
            </ResizablePanelGroup>
          </ResizablePanel>
          {showDocs && (
            <>
              <ResizableHandle withHandle />
              <ResizablePanel defaultSize={30}>
                {documentationPanel}
              </ResizablePanel>
            </>
          )}
        </ResizablePanelGroup>
      </div>
      <CreateTableModal
        query={lastQueryStatement}
        isOpen={createTableModalOpen}
        onClose={() => setCreateTableModalOpen(false)}
        onAddOrUpdateSqlQuery={addOrUpdateSqlQueryDataSource}
      />
    </div>
  );
};

// Wrap with React.memo to prevent unnecessary re-renders
const SqlEditor = React.memo(SqlEditorBase);

export default SqlEditor;<|MERGE_RESOLUTION|>--- conflicted
+++ resolved
@@ -1,8 +1,4 @@
-<<<<<<< HEAD
-import {useBaseProjectBuilderStore} from '@sqlrooms/project-builder';
-=======
 import {useBaseRoomShellStore} from '@sqlrooms/room-shell';
->>>>>>> 01143178
 import {
   Button,
   ResizableHandle,
@@ -15,13 +11,6 @@
 import {QueryEditorPanel} from './components/QueryEditorPanel';
 import {QueryResultPanel} from './components/QueryResultPanel';
 import {SqlEditorHeader} from './components/SqlEditorHeader';
-<<<<<<< HEAD
-import {TableStructurePanel} from './components/TableStructurePanel';
-import {useStoreWithSqlEditor} from './SqlEditorSlice';
-export type SqlEditorProps = {
-  /** The database schema to use for queries. Defaults to 'main' */
-  schema?: string;
-=======
 import {
   TableStructurePanel,
   TableStructurePanelProps,
@@ -32,7 +21,6 @@
    * If '*' is provided, all tables will be shown.
    * If a function is provided, it will be used to filter the tables. */
   schema?: TableStructurePanelProps['schema'];
->>>>>>> 01143178
   /** Whether the SQL editor is currently visible */
   isOpen: boolean;
   /** Optional component to render SQL documentation in the side panel */
@@ -45,13 +33,8 @@
   const {schema = '*', documentationPanel} = props;
 
   // Store access
-<<<<<<< HEAD
-  const addOrUpdateSqlQueryDataSource = useBaseProjectBuilderStore(
-    (state) => state.project.addOrUpdateSqlQueryDataSource,
-=======
   const addOrUpdateSqlQueryDataSource = useBaseRoomShellStore(
     (state) => state.room.addOrUpdateSqlQueryDataSource,
->>>>>>> 01143178
   );
   const lastQueryStatement = useStoreWithSqlEditor((s) =>
     s.sqlEditor.queryResult?.status === 'success' &&
@@ -95,11 +78,7 @@
                   </ResizablePanel>
                   <ResizableHandle withHandle />
                   <ResizablePanel defaultSize={80}>
-<<<<<<< HEAD
-                    <QueryEditorPanel schema={schema} />
-=======
                     <QueryEditorPanel />
->>>>>>> 01143178
                   </ResizablePanel>
                 </ResizablePanelGroup>
               </ResizablePanel>
