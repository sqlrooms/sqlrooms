import {
  DuckDbSliceConfig,
  getSqlErrorWithPointer,
  splitSqlStatements,
  makeLimitQuery,
} from '@sqlrooms/duckdb';
import {
<<<<<<< HEAD
  BaseProjectConfig,
  createSlice,
  ProjectBuilderState,
  type Slice,
  StateCreator,
  useBaseProjectBuilderStore,
} from '@sqlrooms/project-builder';
=======
  BaseRoomConfig,
  createSlice,
  RoomShellSliceState,
  StateCreator,
  useBaseRoomShellStore,
} from '@sqlrooms/room-shell';
>>>>>>> 01143178
import {generateUniqueName, genRandomStr} from '@sqlrooms/utils';
import * as arrow from 'apache-arrow';
import {csvFormat} from 'd3-dsv';
import {saveAs} from 'file-saver';
import {produce} from 'immer';
import {z} from 'zod';

// Saved state (persisted)
export const SqlEditorSliceConfig = z.object({
  sqlEditor: z.object({
    queries: z.array(
      z.object({
        id: z.string().describe('Query identifier.'),
        name: z.string().describe('Query name.'),
        query: z.string().describe('SQL query to execute.'),
      }),
    ),
    selectedQueryId: z
      .string()
      .default('default')
      .describe('The id of the currently selected query.'),
    lastExecutedQuery: z.string().optional().describe('Last executed query'),
  }),
});
export type SqlEditorSliceConfig = z.infer<typeof SqlEditorSliceConfig>;

export function createDefaultSqlEditorConfig(): SqlEditorSliceConfig {
  return {
    sqlEditor: {
      queries: [{id: 'default', name: 'Untitled', query: ''}],
      selectedQueryId: 'default',
    },
  };
}

export type QueryResult =
  | {status: 'loading'; isBeingAborted?: boolean; controller: AbortController}
  | {status: 'aborted'}
  | {status: 'error'; error: string}
  | {
      status: 'success';
      type: 'pragma' | 'explain' | 'select';
      result: arrow.Table | undefined;
      lastQueryStatement: string;
    }
  | {
      status: 'success';
      type: 'exec';
      lastQueryStatement: string;
    };

export function isQueryWithResult(
  queryResult: QueryResult | undefined,
): queryResult is QueryResult & {
  status: 'success';
  type: 'pragma' | 'explain' | 'select';
} {
  return (
    queryResult?.status === 'success' &&
    (queryResult.type === 'pragma' ||
      queryResult.type === 'explain' ||
      queryResult.type === 'select')
  );
}

<<<<<<< HEAD
export type SqlEditorSliceState = Slice & {
=======
export type SqlEditorSliceState = {
>>>>>>> 01143178
  sqlEditor: {
    // Runtime state
    queryResult?: QueryResult;
    /** @deprecated  */
    selectedTable?: string;
    /** @deprecated Use `useStoreWithSqlEditor((s) => s.db.isRefreshingTableSchemas)` instead. */
    isTablesLoading: boolean;
    /** @deprecated */
    tablesError?: string;

    queryResultLimit: number;

    /**
     * Run the currently selected query.
     */
    parseAndRunQuery(query: string): Promise<void>;

    /**
     * Run the currently selected query.
     */
    parseAndRunCurrentQuery(): Promise<void>;

    /**
     * Abort the currently running query.
     */
    abortCurrentQuery(): void;

    /**
     * Export query results to CSV.
     * @deprecated Use `useExportToCsv` from `@sqlrooms/duckdb` instead.
     */
    exportResultsToCsv(results: arrow.Table, filename?: string): void;

    /**
     * Create a new query tab.
     * @param initialQuery - Optional initial query text.
     */
    createQueryTab(initialQuery?: string): {
      id: string;
      name: string;
      query: string;
    };

    /**
     * Delete a query tab.
     * @param queryId - The ID of the query to delete.
     */
    deleteQueryTab(queryId: string): void;

    /**
     * Rename a query tab.
     * @param queryId - The ID of the query to rename.
     * @param newName - The new name for the query.
     */
    renameQueryTab(queryId: string, newName: string): void;

    /**
     * Update the SQL text for a query.
     * @param queryId - The ID of the query to update.
     * @param queryText - The new SQL text.
     */
    updateQueryText(queryId: string, queryText: string): void;

    /**
     * Set the selected query tab.
     * @param queryId - The ID of the query to select.
     */
    setSelectedQueryId(queryId: string): void;

    /**
     * Get the currently selected query's SQL text.
     */
    getCurrentQuery(): string;

    /** @deprecated */
    selectTable(table: string | undefined): void;

    clearQueryResults(): void;

    setQueryResultLimit(limit: number): void;
  };
};

export function createSqlEditorSlice<
<<<<<<< HEAD
  PC extends BaseProjectConfig & DuckDbSliceConfig & SqlEditorSliceConfig,
=======
  PC extends BaseRoomConfig & DuckDbSliceConfig & SqlEditorSliceConfig,
>>>>>>> 01143178
>({
  queryResultLimit = 100,
}: {
  queryResultLimit?: number;
} = {}): StateCreator<SqlEditorSliceState> {
  return createSlice<PC, SqlEditorSliceState>((set, get) => {
    return {
      sqlEditor: {
        // Initialize runtime state
        isTablesLoading: false,
        queryResultLimit,

        exportResultsToCsv: (results, filename) => {
          if (!results) return;
          const blob = new Blob([csvFormat(results.toArray())], {
            type: 'text/plain;charset=utf-8',
          });
          saveAs(blob, filename || `export-${genRandomStr(5)}.csv`);
        },

        createQueryTab: (initialQuery = '') => {
          const sqlEditorConfig = get().config.sqlEditor;
          const newQuery = {
            id: genRandomStr(8),
            name: generateUniqueName(
              'Untitled',
              sqlEditorConfig.queries.map((q) => q.name),
            ),
            query: initialQuery,
          };

          set((state) =>
            produce(state, (draft) => {
              draft.config.sqlEditor.queries.push(newQuery);
              draft.config.sqlEditor.selectedQueryId = newQuery.id;
            }),
          );

          return newQuery;
        },

        deleteQueryTab: (queryId) => {
          const sqlEditorConfig = get().config.sqlEditor;
          const queries = sqlEditorConfig.queries;

          if (queries.length <= 1) {
            // Don't delete the last query
            return;
          }

          const index = queries.findIndex((q) => q.id === queryId);
          if (index === -1) return;
<<<<<<< HEAD

          const isSelected = sqlEditorConfig.selectedQueryId === queryId;
          const filteredQueries = queries.filter((q) => q.id !== queryId);

=======

          const isSelected = sqlEditorConfig.selectedQueryId === queryId;
          const filteredQueries = queries.filter((q) => q.id !== queryId);

>>>>>>> 01143178
          set((state) =>
            produce(state, (draft) => {
              draft.config.sqlEditor.queries = filteredQueries;

              // If we're deleting the selected tab, select the previous one or the first one
              if (isSelected && filteredQueries.length > 0) {
                const newSelectedIndex = Math.max(0, index - 1);
                // Safely access the ID with fallback to the first query if needed
                const newSelectedId =
                  filteredQueries[newSelectedIndex]?.id ??
                  filteredQueries[0]?.id;
                if (newSelectedId) {
                  draft.config.sqlEditor.selectedQueryId = newSelectedId;
                }
              }
            }),
          );
        },

        renameQueryTab: (queryId, newName) => {
          set((state) =>
            produce(state, (draft) => {
              const query = draft.config.sqlEditor.queries.find(
                (q) => q.id === queryId,
              );
              if (query) {
                query.name = newName || query.name;
<<<<<<< HEAD
              }
            }),
          );
        },

        updateQueryText: (queryId, queryText) => {
          set((state) =>
            produce(state, (draft) => {
              const query = draft.config.sqlEditor.queries.find(
                (q) => q.id === queryId,
              );
              if (query) {
                query.query = queryText;
              }
            }),
          );
        },

=======
              }
            }),
          );
        },

        updateQueryText: (queryId, queryText) => {
          set((state) =>
            produce(state, (draft) => {
              const query = draft.config.sqlEditor.queries.find(
                (q) => q.id === queryId,
              );
              if (query) {
                query.query = queryText;
              }
            }),
          );
        },

>>>>>>> 01143178
        setSelectedQueryId: (queryId) => {
          set((state) =>
            produce(state, (draft) => {
              draft.config.sqlEditor.selectedQueryId = queryId;
            }),
          );
        },

        getCurrentQuery: () => {
          const sqlEditorConfig = get().config.sqlEditor;
          const selectedId = sqlEditorConfig.selectedQueryId;
          const query = sqlEditorConfig.queries.find(
            (q) => q.id === selectedId,
          );
          return query?.query || '';
        },

        /** @deprecated */
        selectTable: (table) => {
          set((state) =>
            produce(state, (draft) => {
              draft.sqlEditor.selectedTable = table;
            }),
          );
        },

        clearQueryResults: () => {
          // Update state without using Immer for the Table type
          set((state) => ({
            ...state,
            sqlEditor: {
              ...state.sqlEditor,
              queryResults: null,
              queryError: undefined,
            },
          }));
        },

        parseAndRunCurrentQuery: async (): Promise<void> =>
          get().sqlEditor.parseAndRunQuery(get().sqlEditor.getCurrentQuery()),

        abortCurrentQuery: () => {
          const currentResult = get().sqlEditor.queryResult;
          if (currentResult?.status === 'loading' && currentResult.controller) {
            currentResult.controller.abort();
          }

          set((state) =>
            produce(state, (draft) => {
              if (draft.sqlEditor.queryResult?.status === 'loading') {
                draft.sqlEditor.queryResult.isBeingAborted = true;
              }
            }),
          );
        },

        setQueryResultLimit: (limit) => {
          set((state) =>
            produce(state, (draft) => {
              draft.sqlEditor.queryResultLimit = limit;
            }),
          );
        },

        parseAndRunQuery: async (query): Promise<void> => {
          if (get().sqlEditor.queryResult?.status === 'loading') {
            throw new Error('Query already running');
          }
          if (!query.trim()) {
            return;
          }

          // Create abort controller for this query execution
          const queryController = new AbortController();

          // First update loading state and clear results
          set((state) =>
            produce(state, (draft) => {
              draft.sqlEditor.selectedTable = undefined;
              draft.sqlEditor.queryResult = {
                status: 'loading',
                isBeingAborted: false,
                controller: queryController,
              };
              draft.config.sqlEditor.lastExecutedQuery = query;
            }),
          );

          let queryResult: QueryResult;
          try {
            const connector = await get().db.getConnector();
            const signal = queryController.signal;

            const statements = splitSqlStatements(query);
            const allButLastStatements = statements.slice(0, -1);
            const lastQueryStatement = statements[
              statements.length - 1
            ] as string;

            if (!statements?.length) {
              throw new Error('Empty query');
            }

            // Execute all but the last statements with cancellation support
            for (const statement of allButLastStatements) {
              if (signal.aborted) {
                throw new Error('Query aborted');
              }
              await connector.query(statement, {signal}).result;
            }

            if (signal.aborted) {
              throw new Error('Query aborted');
            }

            const parsedLastStatement =
              await get().db.sqlSelectToJson(lastQueryStatement);
<<<<<<< HEAD

            if (signal.aborted) {
              throw new Error('Query aborted');
            }

=======

            if (signal.aborted) {
              throw new Error('Query aborted');
            }

>>>>>>> 01143178
            const isValidSelectQuery = !parsedLastStatement.error;

            if (isValidSelectQuery) {
              const result = await connector.query(
                makeLimitQuery(lastQueryStatement, {
                  sanitize: false, // should already be sanitized
                  limit: get().sqlEditor.queryResultLimit,
                }),
                {signal},
              ).result;
              queryResult = {
                status: 'success',
                type: 'select',
                lastQueryStatement,
                result,
              };
            } else {
              if (
                parsedLastStatement.error &&
                parsedLastStatement.error_type !== 'not implemented'
              ) {
                throw (
                  `${parsedLastStatement.error_type} ${parsedLastStatement.error_subtype}: ${parsedLastStatement.error_message}` +
                  `\n${getSqlErrorWithPointer(lastQueryStatement, Number(parsedLastStatement.position)).formatted}`
                );
              }

              const result = await connector.query(lastQueryStatement, {signal})
                .result;

              // EXPLAIN and PRAGMA are not detected as select queries
              // and we cannot wrap them in a SELECT * FROM,
              // but we can still execute them and return the result
              if (/^(EXPLAIN)/i.test(lastQueryStatement)) {
                queryResult = {
                  status: 'success',
                  type: 'explain',
                  lastQueryStatement,
                  result,
                };
              } else if (/^(PRAGMA)/i.test(lastQueryStatement)) {
                queryResult = {
                  status: 'success',
                  type: 'pragma',
                  lastQueryStatement,
                  result,
                };
              } else {
                queryResult = {
                  status: 'success',
                  type: 'exec',
                  lastQueryStatement,
                };
              }
            }
            if (signal.aborted) {
              throw new Error('Query aborted');
            }
            // Refresh table schemas if there are multiple statements or if the
            // last statement is not a select query
            if (statements.length > 1 || !isValidSelectQuery) {
              get().db.refreshTableSchemas();
            }
            if (signal.aborted) {
              throw new Error('Query aborted');
            }
          } catch (e) {
            console.error(e);
            const errorMessage = e instanceof Error ? e.message : String(e);

            if (
              errorMessage === 'Query aborted' ||
              queryController.signal.aborted
            ) {
              queryResult = {status: 'aborted'};
            } else {
              queryResult = {
                status: 'error',
                error: errorMessage,
              };
            }
          }

          set((state) => ({
            ...state,
            sqlEditor: {...state.sqlEditor, queryResult},
          }));
        },
      },
    };
  });
}

type RoomConfigWithSqlEditor = BaseRoomConfig & SqlEditorSliceConfig;
type RoomStateWithSqlEditor = RoomShellSliceState<RoomConfigWithSqlEditor> &
  SqlEditorSliceState;

export function useStoreWithSqlEditor<T>(
  selector: (state: RoomStateWithSqlEditor) => T,
): T {
  return useBaseRoomShellStore<
    BaseRoomConfig & SqlEditorSliceConfig,
    RoomShellSliceState<RoomConfigWithSqlEditor>,
    T
  >((state) => selector(state as unknown as RoomStateWithSqlEditor));
}<|MERGE_RESOLUTION|>--- conflicted
+++ resolved
@@ -5,22 +5,12 @@
   makeLimitQuery,
 } from '@sqlrooms/duckdb';
 import {
-<<<<<<< HEAD
-  BaseProjectConfig,
-  createSlice,
-  ProjectBuilderState,
-  type Slice,
-  StateCreator,
-  useBaseProjectBuilderStore,
-} from '@sqlrooms/project-builder';
-=======
   BaseRoomConfig,
   createSlice,
   RoomShellSliceState,
   StateCreator,
   useBaseRoomShellStore,
 } from '@sqlrooms/room-shell';
->>>>>>> 01143178
 import {generateUniqueName, genRandomStr} from '@sqlrooms/utils';
 import * as arrow from 'apache-arrow';
 import {csvFormat} from 'd3-dsv';
@@ -86,11 +76,7 @@
   );
 }
 
-<<<<<<< HEAD
-export type SqlEditorSliceState = Slice & {
-=======
 export type SqlEditorSliceState = {
->>>>>>> 01143178
   sqlEditor: {
     // Runtime state
     queryResult?: QueryResult;
@@ -175,11 +161,7 @@
 };
 
 export function createSqlEditorSlice<
-<<<<<<< HEAD
-  PC extends BaseProjectConfig & DuckDbSliceConfig & SqlEditorSliceConfig,
-=======
   PC extends BaseRoomConfig & DuckDbSliceConfig & SqlEditorSliceConfig,
->>>>>>> 01143178
 >({
   queryResultLimit = 100,
 }: {
@@ -232,17 +214,10 @@
 
           const index = queries.findIndex((q) => q.id === queryId);
           if (index === -1) return;
-<<<<<<< HEAD
 
           const isSelected = sqlEditorConfig.selectedQueryId === queryId;
           const filteredQueries = queries.filter((q) => q.id !== queryId);
 
-=======
-
-          const isSelected = sqlEditorConfig.selectedQueryId === queryId;
-          const filteredQueries = queries.filter((q) => q.id !== queryId);
-
->>>>>>> 01143178
           set((state) =>
             produce(state, (draft) => {
               draft.config.sqlEditor.queries = filteredQueries;
@@ -270,7 +245,6 @@
               );
               if (query) {
                 query.name = newName || query.name;
-<<<<<<< HEAD
               }
             }),
           );
@@ -289,26 +263,6 @@
           );
         },
 
-=======
-              }
-            }),
-          );
-        },
-
-        updateQueryText: (queryId, queryText) => {
-          set((state) =>
-            produce(state, (draft) => {
-              const query = draft.config.sqlEditor.queries.find(
-                (q) => q.id === queryId,
-              );
-              if (query) {
-                query.query = queryText;
-              }
-            }),
-          );
-        },
-
->>>>>>> 01143178
         setSelectedQueryId: (queryId) => {
           set((state) =>
             produce(state, (draft) => {
@@ -426,19 +380,11 @@
 
             const parsedLastStatement =
               await get().db.sqlSelectToJson(lastQueryStatement);
-<<<<<<< HEAD
 
             if (signal.aborted) {
               throw new Error('Query aborted');
             }
 
-=======
-
-            if (signal.aborted) {
-              throw new Error('Query aborted');
-            }
-
->>>>>>> 01143178
             const isValidSelectQuery = !parsedLastStatement.error;
 
             if (isValidSelectQuery) {
