import {
  DuckDbSliceConfig,
  getSqlErrorWithPointer,
  splitSqlStatements,
} from '@sqlrooms/duckdb';
import {
  BaseProjectConfig,
  createSlice,
  ProjectBuilderState,
  type Slice,
  StateCreator,
  useBaseProjectBuilderStore,
} from '@sqlrooms/project-builder';
import {generateUniqueName, genRandomStr} from '@sqlrooms/utils';
import * as arrow from 'apache-arrow';
import {csvFormat} from 'd3-dsv';
import {saveAs} from 'file-saver';
import {produce} from 'immer';
import {z} from 'zod';

// Saved state (persisted)
export const SqlEditorSliceConfig = z.object({
  sqlEditor: z.object({
    queries: z.array(
      z.object({
        id: z.string().describe('Query identifier.'),
        name: z.string().describe('Query name.'),
        query: z.string().describe('SQL query to execute.'),
      }),
    ),
    selectedQueryId: z
      .string()
      .default('default')
      .describe('The id of the currently selected query.'),
    lastExecutedQuery: z.string().optional().describe('Last executed query'),
  }),
});
export type SqlEditorSliceConfig = z.infer<typeof SqlEditorSliceConfig>;

export function createDefaultSqlEditorConfig(): SqlEditorSliceConfig {
  return {
    sqlEditor: {
      queries: [{id: 'default', name: 'Untitled', query: ''}],
      selectedQueryId: 'default',
    },
  };
}

export type QueryResult =
  | {status: 'loading'}
  | {status: 'error'; error: string}
  | {
      status: 'success';
      isSelect: true;
      resultPreview: arrow.Table | undefined;
      lastQueryStatement: string;
    }
  | {
      status: 'success';
      isSelect: false;
      lastQueryStatement: string;
    };

export type RunQueryOptions = {
  limit?: number;
  skipExecutingLastSelect?: boolean;
};

<<<<<<< HEAD
export type SqlEditorSliceState = Slice & {
=======
export type SqlEditorSliceState = {
>>>>>>> 6b86cd91
  sqlEditor: {
    // Runtime state
    queryResult?: QueryResult;
    selectedTable?: string;
    /** @deprecated Use `useStoreWithSqlEditor((s) => s.db.isRefreshingTableSchemas)` instead. */
    isTablesLoading: boolean;
    /** @deprecated */
    tablesError?: string;

    /**
     * Execute a SQL query and return the results.
     * @param query - The SQL query to execute.
     * @deprecated Use `runQuery` instead.
     */
    executeQuery(query: string): Promise<QueryResult>;

    /**
     * Run the currently selected query.
     */
    runQuery(query: string, options?: RunQueryOptions): Promise<QueryResult>;

    /**
     * Run the currently selected query.
     */
    runCurrentQuery(options?: RunQueryOptions): Promise<QueryResult>;

    /**
     * Export query results to CSV.
     * @deprecated Use `useExportToCsv` from `@sqlrooms/duckdb` instead.
     */
    exportResultsToCsv(results: arrow.Table, filename?: string): void;

    /**
     * Create a new query tab.
     * @param initialQuery - Optional initial query text.
     */
    createQueryTab(initialQuery?: string): {
      id: string;
      name: string;
      query: string;
    };

    /**
     * Delete a query tab.
     * @param queryId - The ID of the query to delete.
     */
    deleteQueryTab(queryId: string): void;

    /**
     * Rename a query tab.
     * @param queryId - The ID of the query to rename.
     * @param newName - The new name for the query.
     */
    renameQueryTab(queryId: string, newName: string): void;

    /**
     * Update the SQL text for a query.
     * @param queryId - The ID of the query to update.
     * @param queryText - The new SQL text.
     */
    updateQueryText(queryId: string, queryText: string): void;

    /**
     * Set the selected query tab.
     * @param queryId - The ID of the query to select.
     */
    setSelectedQueryId(queryId: string): void;

    /**
     * Get the currently selected query's SQL text.
     */
    getCurrentQuery(): string;

    selectTable(table: string | undefined): void;

    clearQueryResults(): void;
  };
};

export function createSqlEditorSlice<
  PC extends BaseProjectConfig & DuckDbSliceConfig & SqlEditorSliceConfig,
>(): StateCreator<SqlEditorSliceState> {
  return createSlice<PC, SqlEditorSliceState>((set, get) => ({
    sqlEditor: {
      // Initialize runtime state
      isTablesLoading: false,

      executeQuery: async (query): Promise<QueryResult> =>
        get().sqlEditor.runQuery(query),

      runCurrentQuery: async (options): Promise<QueryResult> =>
        get().sqlEditor.runQuery(get().sqlEditor.getCurrentQuery(), options),

      runQuery: async (query, options): Promise<QueryResult> => {
        const {limit, skipExecutingLastSelect = false} = options || {};
        if (!query.trim()) {
          return {
            status: 'error',
            error: 'Empty query',
          };
        }
        // First update loading state and clear results
        set((state) =>
          produce(state, (draft) => {
            draft.sqlEditor.selectedTable = undefined;
            draft.sqlEditor.queryResult = {status: 'loading'};
            draft.config.sqlEditor.lastExecutedQuery = query;
          }),
        );

        let queryResult: QueryResult;
        try {
          const connector = await get().db.getConnector();

          const statements = splitSqlStatements(query);
          const allButLastStatements = statements.slice(0, -1);
          const lastStatement = statements[statements.length - 1] as string;

          for (const statement of allButLastStatements) {
            await connector.query(statement);
          }

          const parsedLastStatement =
            await get().db.sqlSelectToJson(lastStatement);

          const isValidSelectQuery = !parsedLastStatement.error;
          if (isValidSelectQuery) {
            queryResult = {
              status: 'success',
              lastQueryStatement: lastStatement,
              isSelect: true,
              resultPreview: skipExecutingLastSelect
                ? undefined
                : limit
                  ? await connector.query(
                      `SELECT * FROM (${lastStatement}) LIMIT ${limit}`,
                    )
                  : await connector.query(lastStatement),
            };
          } else {
            if (
              parsedLastStatement.error &&
              parsedLastStatement.error_type !== 'not implemented'
            ) {
              throw (
                `${parsedLastStatement.error_type} ${parsedLastStatement.error_subtype}: ${parsedLastStatement.error_message}` +
                `\n${getSqlErrorWithPointer(lastStatement, Number(parsedLastStatement.position)).formatted}`
              );
            }
            await connector.query(lastStatement);
            queryResult = {
              status: 'success',
              lastQueryStatement: lastStatement,
              isSelect: false,
            };
          }
          // Refresh table schemas if there are multiple statements or if the
          // last statement is not a select query
          if (statements.length > 1 || !isValidSelectQuery) {
            get().db.refreshTableSchemas();
          }
        } catch (e) {
          console.error(e);
          const errorMessage = e instanceof Error ? e.message : String(e);

          queryResult = {
            status: 'error',
            error: errorMessage,
          };
        }

        set((state) => ({
          ...state,
          sqlEditor: {...state.sqlEditor, queryResult},
        }));
        return queryResult;
      },

      exportResultsToCsv: (results, filename) => {
        if (!results) return;
        const blob = new Blob([csvFormat(results.toArray())], {
          type: 'text/plain;charset=utf-8',
        });
        saveAs(blob, filename || `export-${genRandomStr(5)}.csv`);
      },

      createQueryTab: (initialQuery = '') => {
        const sqlEditorConfig = get().config.sqlEditor;
        const newQuery = {
          id: genRandomStr(8),
          name: generateUniqueName(
            'Untitled',
            sqlEditorConfig.queries.map((q) => q.name),
          ),
          query: initialQuery,
        };

        set((state) =>
          produce(state, (draft) => {
            draft.config.sqlEditor.queries.push(newQuery);
            draft.config.sqlEditor.selectedQueryId = newQuery.id;
          }),
        );

        return newQuery;
      },

      deleteQueryTab: (queryId) => {
        const sqlEditorConfig = get().config.sqlEditor;
        const queries = sqlEditorConfig.queries;

        if (queries.length <= 1) {
          // Don't delete the last query
          return;
        }

        const index = queries.findIndex((q) => q.id === queryId);
        if (index === -1) return;

        const isSelected = sqlEditorConfig.selectedQueryId === queryId;
        const filteredQueries = queries.filter((q) => q.id !== queryId);

        set((state) =>
          produce(state, (draft) => {
            draft.config.sqlEditor.queries = filteredQueries;

            // If we're deleting the selected tab, select the previous one or the first one
            if (isSelected && filteredQueries.length > 0) {
              const newSelectedIndex = Math.max(0, index - 1);
              // Safely access the ID with fallback to the first query if needed
              const newSelectedId =
                filteredQueries[newSelectedIndex]?.id ?? filteredQueries[0]?.id;
              if (newSelectedId) {
                draft.config.sqlEditor.selectedQueryId = newSelectedId;
              }
            }
          }),
        );
      },

      renameQueryTab: (queryId, newName) => {
        set((state) =>
          produce(state, (draft) => {
            const query = draft.config.sqlEditor.queries.find(
              (q) => q.id === queryId,
            );
            if (query) {
              query.name = newName || query.name;
            }
          }),
        );
      },

      updateQueryText: (queryId, queryText) => {
        set((state) =>
          produce(state, (draft) => {
            const query = draft.config.sqlEditor.queries.find(
              (q) => q.id === queryId,
            );
            if (query) {
              query.query = queryText;
            }
          }),
        );
      },

      setSelectedQueryId: (queryId) => {
        set((state) =>
          produce(state, (draft) => {
            draft.config.sqlEditor.selectedQueryId = queryId;
          }),
        );
      },

      getCurrentQuery: () => {
        const sqlEditorConfig = get().config.sqlEditor;
        const selectedId = sqlEditorConfig.selectedQueryId;
        const query = sqlEditorConfig.queries.find((q) => q.id === selectedId);
        return query?.query || '';
      },

      selectTable: (table) => {
        set((state) =>
          produce(state, (draft) => {
            draft.sqlEditor.selectedTable = table;
          }),
        );
      },

      clearQueryResults: () => {
        // Update state without using Immer for the Table type
        set((state) => ({
          ...state,
          sqlEditor: {
            ...state.sqlEditor,
            queryResults: null,
            queryError: undefined,
          },
        }));
      },
    },
  }));
}

type ProjectConfigWithSqlEditor = BaseProjectConfig & SqlEditorSliceConfig;
type ProjectStateWithSqlEditor =
  ProjectBuilderState<ProjectConfigWithSqlEditor> & SqlEditorSliceState;

export function useStoreWithSqlEditor<T>(
  selector: (state: ProjectStateWithSqlEditor) => T,
): T {
  return useBaseProjectBuilderStore<
    BaseProjectConfig & SqlEditorSliceConfig,
    ProjectBuilderState<ProjectConfigWithSqlEditor>,
    T
  >((state) => selector(state as unknown as ProjectStateWithSqlEditor));
}<|MERGE_RESOLUTION|>--- conflicted
+++ resolved
@@ -66,11 +66,7 @@
   skipExecutingLastSelect?: boolean;
 };
 
-<<<<<<< HEAD
-export type SqlEditorSliceState = Slice & {
-=======
 export type SqlEditorSliceState = {
->>>>>>> 6b86cd91
   sqlEditor: {
     // Runtime state
     queryResult?: QueryResult;
