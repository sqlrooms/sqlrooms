--- conflicted
+++ resolved
@@ -23,16 +23,12 @@
 export const QueryEditorPanelTabsList: React.FC<{className?: string}> = ({
   className,
 }) => {
-<<<<<<< HEAD
   const queries = useStoreWithSqlEditor((s) => s.sqlEditor.config.queries);
-=======
-  const queries = useStoreWithSqlEditor((s) => s.config.sqlEditor.queries);
   const closedTabIds = useStoreWithSqlEditor(
     (s) => s.config.sqlEditor.closedTabIds,
   );
   const openedTabs = queries.filter((q) => !closedTabIds.includes(q.id));
   const closedTabs = queries.filter((q) => closedTabIds.includes(q.id));
->>>>>>> 13faef8b
 
   const renameQueryTab = useStoreWithSqlEditor(
     (s) => s.sqlEditor.renameQueryTab,
