--- conflicted
+++ resolved
@@ -1,8 +1,5 @@
-# @sqlrooms/ai-duckdb
-
-<<<<<<< HEAD
-Duckdb-related tools for the AI module.
-=======
+# @sqlrooms/ai
+
 An AI integration package for SQLRooms that provides components and utilities for adding AI-powered features to your data applications. This package enables natural language querying, data analysis, and AI-assisted insights.
 
 ## Features
@@ -561,5 +558,4 @@
 - **`getApiKey()`**: Function to retrieve API key from current session and model config
 - **`getMaxSteps()`**: Function to get max steps from model configuration
 - **`getBaseUrl()`**: Function to get base URL from current session and model config
-- **`getInstructions(tablesSchema)`**: Function to generate system instructions with optional custom instructions
->>>>>>> 21356ab4
+- **`getInstructions(tablesSchema)`**: Function to generate system instructions with optional custom instructions