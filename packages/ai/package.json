{
  "name": "@sqlrooms/ai",
  "version": "0.24.21",
  "main": "dist/index.js",
  "types": "dist/index.d.ts",
  "module": "dist/index.js",
  "type": "module",
  "author": "Ilya Boyandin <ilya@boyandin.me>",
  "license": "MIT",
  "repository": {
    "type": "git",
    "url": "https://github.com/sqlrooms/sqlrooms.git"
  },
  "files": [
    "dist"
  ],
  "publishConfig": {
    "access": "public"
  },
  "dependencies": {
    "@ai-sdk/provider": "^1.1.3",
    "@openassistant/core": "0.5.17",
    "@openassistant/utils": "0.5.17",
    "@paralleldrive/cuid2": "^2.2.2",
    "@sqlrooms/data-table": "workspace:*",
    "@sqlrooms/duckdb": "workspace:*",
    "@sqlrooms/monaco-editor": "workspace:*",
    "@sqlrooms/recharts": "workspace:*",
    "@sqlrooms/room-config": "workspace:*",
    "@sqlrooms/room-shell": "workspace:*",
    "@sqlrooms/ui": "workspace:*",
    "@sqlrooms/utils": "workspace:*",
    "ai": "^4.3.19",
    "immer": "^10.1.1",
    "lucide-react": "^0.475.0",
<<<<<<< HEAD
    "remark-gfm": "^4.0.0",
    "react-markdown": "^10.1.0",
=======
    "react-markdown": "^10.1.0",
    "recharts": "^2.12.7",
>>>>>>> a1c62217
    "rehype-raw": "^7.0.0",
    "remark-gfm": "^4.0.0",
    "zod": "^3.25.73"
  },
  "peerDependencies": {
    "react": ">=18",
    "react-dom": ">=18"
  },
  "scripts": {
    "dev": "tsc -w",
    "build": "tsc",
    "lint": "eslint .",
    "typecheck": "tsc --noEmit",
    "typedoc": "typedoc"
  }
}<|MERGE_RESOLUTION|>--- conflicted
+++ resolved
@@ -33,15 +33,10 @@
     "ai": "^4.3.19",
     "immer": "^10.1.1",
     "lucide-react": "^0.475.0",
-<<<<<<< HEAD
     "remark-gfm": "^4.0.0",
     "react-markdown": "^10.1.0",
-=======
-    "react-markdown": "^10.1.0",
     "recharts": "^2.12.7",
->>>>>>> a1c62217
     "rehype-raw": "^7.0.0",
-    "remark-gfm": "^4.0.0",
     "zod": "^3.25.73"
   },
   "peerDependencies": {
