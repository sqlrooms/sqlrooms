{
  "name": "@sqlrooms/ai",
  "version": "0.17.0",
  "main": "dist/index.js",
  "types": "dist/index.d.ts",
  "module": "dist/index.js",
  "type": "module",
  "author": "Ilya Boyandin <ilya@boyandin.me>",
  "license": "MIT",
  "repository": {
    "type": "git",
    "url": "https://github.com/sqlrooms/sqlrooms.git"
  },
  "files": [
    "dist"
  ],
  "publishConfig": {
    "access": "public"
  },
  "dependencies": {
<<<<<<< HEAD
    "@ai-sdk/provider": "^1.0.7",
=======
    "@ai-sdk/provider": "^1.1.3",
>>>>>>> 01143178
    "@openassistant/core": "^0.2.7",
    "@paralleldrive/cuid2": "^2.2.2",
    "@sqlrooms/data-table": "workspace:*",
    "@sqlrooms/duckdb": "workspace:*",
    "@sqlrooms/monaco-editor": "workspace:*",
    "@sqlrooms/room-config": "workspace:*",
    "@sqlrooms/room-shell": "workspace:*",
    "@sqlrooms/ui": "workspace:*",
    "@sqlrooms/utils": "workspace:*",
    "ai": "^4.3.16",
    "immer": "^10.1.1",
    "lucide-react": "^0.475.0",
    "react-markdown": "^9.1.0",
    "zod": "^3.25.57"
  },
  "peerDependencies": {
    "react": ">=18",
    "react-dom": ">=18"
  },
  "scripts": {
    "dev": "tsc -w",
    "build": "tsc",
    "lint": "eslint .",
    "typecheck": "tsc --noEmit",
    "typedoc": "typedoc"
  }
}<|MERGE_RESOLUTION|>--- conflicted
+++ resolved
@@ -18,11 +18,7 @@
     "access": "public"
   },
   "dependencies": {
-<<<<<<< HEAD
-    "@ai-sdk/provider": "^1.0.7",
-=======
     "@ai-sdk/provider": "^1.1.3",
->>>>>>> 01143178
     "@openassistant/core": "^0.2.7",
     "@paralleldrive/cuid2": "^2.2.2",
     "@sqlrooms/data-table": "workspace:*",
