--- conflicted
+++ resolved
@@ -33,12 +33,8 @@
     "immer": "^10.1.1",
     "lucide-react": "^0.475.0",
     "react-markdown": "^9.1.0",
-<<<<<<< HEAD
     "rehype-raw": "^7.0.0",
-    "zod": "^3.25.57"
-=======
     "zod": "^3.25.73"
->>>>>>> 90963995
   },
   "peerDependencies": {
     "react": ">=18",
