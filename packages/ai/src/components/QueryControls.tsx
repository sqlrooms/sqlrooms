import {Button, cn, Spinner, Textarea} from '@sqlrooms/ui';
import {ArrowUpIcon, OctagonXIcon} from 'lucide-react';
import {PropsWithChildren, useCallback, useRef, useEffect} from 'react';
import {useStoreWithAi} from '../AiSlice';

type QueryControlsProps = PropsWithChildren<{
  className?: string;
  placeholder?: string;
  onRun?: () => void;
  onCancel?: () => void;
}>;

export const QueryControls: React.FC<QueryControlsProps> = ({
  className,
  placeholder = 'What would you like to learn about the data?',
  children,
  onRun,
  onCancel,
}) => {
  const textareaRef = useRef<HTMLTextAreaElement>(null);
  const isRunningAnalysis = useStoreWithAi((s) => s.ai.isRunningAnalysis);
  const runAnalysis = useStoreWithAi((s) => s.ai.startAnalysis);
  const cancelAnalysis = useStoreWithAi((s) => s.ai.cancelAnalysis);
  const analysisPrompt = useStoreWithAi((s) => s.ai.analysisPrompt);
  const isDataAvailable = useStoreWithAi((s) => s.room.isDataAvailable);
  const setAnalysisPrompt = useStoreWithAi((s) => s.ai.setAnalysisPrompt);
  const currentSession = useStoreWithAi((s) => s.ai.getCurrentSession());
  const model = currentSession?.model;

  useEffect(() => {
    if (!isDataAvailable) return;
    // Focus the textarea when the component mounts
    // Using a small timeout ensures the data is loaded and
    // add timeout to prevent aria hidden warning caused by the
    // loading progress dialog being still open
    const timer = setTimeout(() => {
      if (textareaRef.current) {
        textareaRef.current.focus();
      }
    }, 500);

    return () => clearTimeout(timer);
  }, [isDataAvailable]);

  const handleKeyDown = useCallback(
    (e: React.KeyboardEvent<HTMLTextAreaElement>) => {
      if (
        e.key === 'Enter' &&
        !e.shiftKey &&
        !e.ctrlKey &&
        !e.altKey &&
        !e.metaKey
      ) {
        e.preventDefault();
        if (!isRunningAnalysis && model && analysisPrompt.trim().length) {
          runAnalysis();
        }
      }
    },
    [isRunningAnalysis, model, analysisPrompt, runAnalysis],
  );

  const canStart = Boolean(model && analysisPrompt.trim().length);
<<<<<<< HEAD
=======

  const handleClickRunOrCancel = useCallback(() => {
    if (isRunningAnalysis) {
      cancelAnalysis();
      onCancel?.();
    } else {
      runAnalysis();
      onRun?.();
    }
  }, [isRunningAnalysis, cancelAnalysis, runAnalysis]);

>>>>>>> a1c62217
  return (
    <div
      className={cn(
        'flex w-full flex-col items-center justify-center gap-4',
        className,
      )}
    >
      <div className="bg-muted/50 flex h-full w-full flex-row items-center gap-2 rounded-md border">
        <div className="flex w-full flex-col gap-1 overflow-hidden">
          <Textarea
            ref={textareaRef}
            disabled={isRunningAnalysis}
            className="min-h-[30px] resize-none border-none p-2 text-sm outline-none focus-visible:ring-0"
            autoResize
            value={analysisPrompt}
            onChange={(e) => setAnalysisPrompt(e.target.value)}
            onKeyDown={handleKeyDown}
            placeholder={placeholder}
            autoFocus
          />
          <div className="align-stretch flex w-full items-center gap-2 overflow-hidden">
            <div className="flex h-full w-full min-w-0 items-center gap-2 overflow-hidden">
              <div className="min-w-0 flex-1 overflow-hidden pl-2">
                <div className="flex flex-nowrap items-center gap-2 overflow-x-auto py-1">
                  {children}
                </div>
              </div>
              <div className="ml-auto shrink-0 pr-2">
                <Button
                  className="h-8 w-8 rounded-full"
                  variant="default"
                  size="icon"
<<<<<<< HEAD
                  onClick={isRunningAnalysis ? cancelAnalysis : runAnalysis}
=======
                  onClick={handleClickRunOrCancel}
>>>>>>> a1c62217
                  disabled={!canStart}
                >
                  {isRunningAnalysis ? <OctagonXIcon /> : <ArrowUpIcon />}
                </Button>
              </div>
            </div>
          </div>
        </div>
      </div>
    </div>
  );
};<|MERGE_RESOLUTION|>--- conflicted
+++ resolved
@@ -61,8 +61,6 @@
   );
 
   const canStart = Boolean(model && analysisPrompt.trim().length);
-<<<<<<< HEAD
-=======
 
   const handleClickRunOrCancel = useCallback(() => {
     if (isRunningAnalysis) {
@@ -74,7 +72,6 @@
     }
   }, [isRunningAnalysis, cancelAnalysis, runAnalysis]);
 
->>>>>>> a1c62217
   return (
     <div
       className={cn(
@@ -107,11 +104,7 @@
                   className="h-8 w-8 rounded-full"
                   variant="default"
                   size="icon"
-<<<<<<< HEAD
-                  onClick={isRunningAnalysis ? cancelAnalysis : runAnalysis}
-=======
                   onClick={handleClickRunOrCancel}
->>>>>>> a1c62217
                   disabled={!canStart}
                 >
                   {isRunningAnalysis ? <OctagonXIcon /> : <ArrowUpIcon />}
