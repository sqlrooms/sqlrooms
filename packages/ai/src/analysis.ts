import {
  createAssistant,
  rebuildMessages,
  StreamMessage,
} from '@openassistant/core';
import {extendedTool} from '@openassistant/utils';
import {
  arrowTableToJson,
  DataTable,
  DuckDbConnector,
  DuckDbSliceState,
  splitSqlStatements,
} from '@sqlrooms/duckdb';
import type {StoreApi} from '@sqlrooms/room-shell';
import {AiSliceState, AiSliceTool} from './AiSlice';
import {QueryToolResult} from './components/tools/QueryToolResult';
import {AnalysisResultSchema, QueryToolParameters} from './schemas';
import {convertToCoreMessages} from 'ai';

/**
 * System prompt template for the AI assistant that provides instructions for:
 * - Using DuckDB-specific SQL syntax and functions
 * - Handling query results and error cases
 * - Creating visualizations with VegaLite
 * - Formatting final answers
 */
const DEFAULT_INSTRUCTIONS = `
You are analyzing tables in DuckDB database in the context of a room.

Instructions for analysis:
- When using 'query' tool, please assign parameter 'type' with value 'query'
- Use DuckDB-specific SQL syntax and functions (not Oracle, PostgreSQL, or other SQL dialects)
- Some key DuckDB-specific functions to use:
  * regexp_matches() for regex (not regexp_like)
  * strftime() for date formatting (not to_char)
  * list_aggregate() for array operations
  * unnest() for array expansion
  * regr_sxy()
  * corr()
  * skewness()
- Please always try to use SQL queries to answer users questions
- Please run tool calls sequentially, don't run multiple tool calls in parallel
- IMPORTANT: Do not list out raw query results in your response. Instead:
  * Describe the results in natural language
  * Provide summary statistics
  * Use comparisons and relative terms
  * Include only the most relevant values if necessary
- Break down complex problems into smaller steps
- Use "SUMMARIZE table_name"for quick overview of the table
- Please don't modify data
- IMPORTANT: When you receive an error response from a tool call (where success: false):
  * Stop making any further tool calls immediately
  * Return a final answer that includes the error message
  * Explain what went wrong and suggest possible fixes if applicable

When creating visualizations:
- Follow VegaLite syntax
- Choose appropriate chart types based on the data and analysis goals
- Use clear titles and axis labels
- Consider color schemes for better readability
- Add meaningful tooltips when relevant
- Format numbers and dates appropriately
- Use aggregations when dealing with large datasets

For your final answer:
- Provide an explanation for how you got it
- Explain your reasoning step by step
- Include relevant statistics or metrics
- For each prompt, please always provide the final answer.
- IMPORTANT: Query tool results may include sample rows (firstRows) or may be empty:
  * If no sample rows provided: Never fabricate data. Direct users to the table component for actual results.
  * If sample rows provided: Use them to enhance your analysis, but always direct users to the table component for complete results.

Please use the following schema for the tables:
`;

/**
 * Returns the default system instructions for the AI assistant
 */
export function getDefaultInstructions(tablesSchema: DataTable[]): string {
  return `${DEFAULT_INSTRUCTIONS}\n${JSON.stringify(tablesSchema)}`;
}

/**
 * Generates summary statistics for a SQL query result
 * @param connector - DuckDB connection instance
 * @param sqlQuery - SQL SELECT query to analyze
 * @returns Summary statistics as JSON object, or null if the query is not a SELECT statement or if summary generation fails
 */
async function getQuerySummary(connector: DuckDbConnector, sqlQuery: string) {
  if (!sqlQuery.toLowerCase().trim().startsWith('select')) {
    return null;
  }

  try {
    const summaryResult = await connector.query(`SUMMARIZE (
      ${sqlQuery}
    )`);
    return arrowTableToJson(summaryResult);
  } catch (error) {
    console.warn('Failed to get summary for query. Error:', error);
    return null;
  }
}

/**
 * Configuration options for running an AI analysis session
 */
type AnalysisParameters = {
  tableSchemas: DataTable[];

  /** Assistant instance identifier (default: 'sqlrooms-ai') */
  name?: string;

  /** AI model provider (e.g., 'openai', 'anthropic') */
  modelProvider: string;

  /** Model identifier (e.g., 'gpt-4', 'claude-3') */
  model: string;

  /** Authentication key for the model provider's API */
  apiKey: string;

  /** Analysis prompt or question to be processed */
  prompt: string;

  /** Optional controller for canceling the analysis operation */
  abortController?: AbortController;

  /** Maximum number of analysis steps allowed (default: 100) */
  maxSteps?: number;

  /** The history of analysis results (e.g. saved in localStorage) */
  historyAnalysis?: AnalysisResultSchema[];

  /** Tools to use in the analysis */
  tools?: Record<string, AiSliceTool>;

  /** Base URL for Ollama provider (required when modelProvider is 'ollama') */
  baseUrl?: string;

  /**
   * Function to get custom instructions for the AI assistant
   * @param tablesSchema - The schema of the tables in the database
   * @returns The instructions string to use
   */
  getInstructions?: (tablesSchema: DataTable[]) => string;

  /**
   * Callback for handling streaming results
   * @param isCompleted - Indicates if this is the final message in the stream
   * @param streamMessage - Current message content being streamed
   */
  onStreamResult: (isCompleted: boolean, streamMessage?: StreamMessage) => void;
};

/**
 * Executes an AI analysis session on the room data
 *
 * @param config - Analysis configuration options. See {@link AnalysisParameters} for more details.
 * @returns Object containing tool calls executed and the final analysis result
 */
export async function runAnalysis({
  name = 'sqlrooms-ai',
  tableSchemas,
  modelProvider,
  model,
  apiKey,
  prompt,
  abortController,
  historyAnalysis,
  onStreamResult,
  maxSteps = 5,
  tools = {},
  getInstructions,
  baseUrl,
}: AnalysisParameters) {
  // get the singleton assistant instance
  const assistant = await createAssistant({
    name,
    modelProvider,
    model,
    apiKey,
    version: 'v1',
    instructions: getInstructions
      ? getInstructions(tableSchemas)
      : getDefaultInstructions(tableSchemas),
    tools: tools,
    temperature: 0,
    toolChoice: 'auto', // this will enable streaming
    maxSteps,
    ...(abortController ? {abortController} : {}),
    baseUrl, // ollama base url or LLM proxy server url
  });

  // restore ai messages from historyAnalysis?
  if (historyAnalysis) {
    const historyMessages = historyAnalysis.map((analysis) => ({
      prompt: analysis.prompt,
      response: analysis.streamMessage as StreamMessage,
    }));
    const initialMessages = rebuildMessages(historyMessages);
    assistant.setMessages(convertToCoreMessages(initialMessages));
  }

  // process the prompt
  const newMessages = await assistant.processTextMessage({
    textMessage: prompt,
    streamMessageCallback: ({
      isCompleted,
      message,
    }: {
      isCompleted?: boolean;
      message?: StreamMessage;
    }) => {
      onStreamResult(isCompleted ?? false, message);
    },
  });

  return newMessages;
}

export type DefaultToolsOptions = {
  /**
   * Whether to enable read only mode (default: true)
   */
  readOnly?: boolean;
  /**
   * Number of rows to share with LLM (default: 0)
   */

  numberOfRowsToShareWithLLM?: number;
  /**
   * Whether to automatically generate a summary of the query result (default: true)
   */
  autoSummary?: boolean;
};

/**
 * Default tools available to the AI assistant for data analysis
 * Includes:
 * - query: Executes SQL queries against DuckDB
 */
export function getDefaultTools(
  store: StoreApi<AiSliceState & DuckDbSliceState>,
<<<<<<< HEAD
  numberOfRowsToShareWithLLM: number = 0,
=======
  options?: DefaultToolsOptions,
>>>>>>> a1c62217
): Record<string, AiSliceTool> {
  const {
    readOnly = true,
    numberOfRowsToShareWithLLM = 0,
    autoSummary = true,
  } = options || {};
  return {
    query: extendedTool({
      description: `A tool for running SQL queries on the tables in the database.
Please only run one query at a time.
If a query fails, please don't try to run it again with the same syntax.`,
      parameters: QueryToolParameters,
      execute: async ({type, sqlQuery}) => {
        try {
          const connector = await store.getState().db.getConnector();
          // TODO use options.abortSignal: maybe call db.cancelPendingQuery
          const result = await connector.query(sqlQuery);

<<<<<<< HEAD
=======
          const parsedQuery = await store
            .getState()
            .db.sqlSelectToJson(sqlQuery);

          if (
            parsedQuery.error &&
            // Only SELECT statements can be serialized to json, so we ignore not implemented errors
            parsedQuery.error_type !== 'not implemented'
          ) {
            throw new Error(parsedQuery.error_message);
          }

          if (readOnly) {
            if (parsedQuery.error) {
              throw new Error(
                `Query is not a valid SELECT statement: ${parsedQuery.error_message}`,
              );
            }
            if (
              parsedQuery.statements.length !== 1 || // only one statement allowed
              parsedQuery.statements[0]?.node.type !== 'SELECT_NODE' // only SELECT statements allowed
            ) {
              throw new Error('Query is not a valid SELECT statement');
            }
          }

          const summaryData = await (async () => {
            if (!autoSummary) return null;
            if (parsedQuery.error) return null;
            const lastNode =
              parsedQuery.statements[parsedQuery.statements.length - 1]?.node;

            // Only get summary if the last statement isn't already a SUMMARIZE query
            if (
              lastNode?.type === 'SELECT_NODE' &&
              lastNode?.from_table?.show_type === 'SUMMARY'
            ) {
              return arrowTableToJson(result);
            }
            const statements = splitSqlStatements(sqlQuery);
            const lastStatement = statements[statements.length - 1];
            if (!lastStatement) return null;
            return await getQuerySummary(connector, lastStatement);
          })();

>>>>>>> a1c62217
          // Conditionally get rows of the result as a json object based on numberOfRowsToShareWithLLM
          const firstRows =
            numberOfRowsToShareWithLLM > 0
              ? arrowTableToJson(result.slice(0, numberOfRowsToShareWithLLM))
              : [];

          return {
            llmResult: {
              success: true,
              data: {
                type,
                summary: summaryData,
                ...(numberOfRowsToShareWithLLM > 0 ? {firstRows} : {}),
              },
            },
            additionalData: {
              title: 'Query Result',
              sqlQuery,
            },
          };
        } catch (error) {
          return {
            llmResult: {
              success: false,
              details: 'Query execution failed.',
              errorMessage:
                error instanceof Error ? error.message : 'Unknown error',
            },
          };
        }
      },
      component: QueryToolResult,
    }),
  };
}<|MERGE_RESOLUTION|>--- conflicted
+++ resolved
@@ -243,11 +243,7 @@
  */
 export function getDefaultTools(
   store: StoreApi<AiSliceState & DuckDbSliceState>,
-<<<<<<< HEAD
-  numberOfRowsToShareWithLLM: number = 0,
-=======
   options?: DefaultToolsOptions,
->>>>>>> a1c62217
 ): Record<string, AiSliceTool> {
   const {
     readOnly = true,
@@ -266,8 +262,6 @@
           // TODO use options.abortSignal: maybe call db.cancelPendingQuery
           const result = await connector.query(sqlQuery);
 
-<<<<<<< HEAD
-=======
           const parsedQuery = await store
             .getState()
             .db.sqlSelectToJson(sqlQuery);
@@ -313,7 +307,6 @@
             return await getQuerySummary(connector, lastStatement);
           })();
 
->>>>>>> a1c62217
           // Conditionally get rows of the result as a json object based on numberOfRowsToShareWithLLM
           const firstRows =
             numberOfRowsToShareWithLLM > 0
