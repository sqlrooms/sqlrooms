import {AnalysisResultSchema} from './schemas';
import {ToolCall} from './ToolCall';
import {SquareTerminalIcon, CodeIcon} from 'lucide-react';
import {Button, Popover, PopoverContent, PopoverTrigger} from '@sqlrooms/ui';
import Markdown from 'react-markdown';
import {ToolResult} from './ToolResult';

interface AnalysisResultProps {
  result: AnalysisResultSchema;
}

/**
 * Stringify the result of the analysis.
 *
 * @param result - The result of the analysis
 * @returns The stringified result
 */
const stringifyResult = (result: AnalysisResultSchema) => {
  // remove toolCallMessages from the result
  const {toolCallMessages, ...rest} = result;
  return JSON.stringify(rest);
};

export const AnalysisResult: React.FC<AnalysisResultProps> = ({result}) => {
  return (
    <div className="flex flex-col w-full text-sm gap-5 border py-6 px-4 rounded-md">
      <div className="p-2 mb-2 rounded-md text-gray-700 dark:text-gray-100 flex items-center gap-2">
        <SquareTerminalIcon className="w-4 h-4" />
        <div className="text-sm flex-1">{result.prompt}</div>
        <Popover>
          <PopoverTrigger asChild>
            <Button variant="ghost" size="icon" className="w-6 h-6">
              <CodeIcon className="w-4 h-4" />
            </Button>
          </PopoverTrigger>
          <PopoverContent
            className="w-[400px] max-h-[400px] overflow-auto"
            align="end"
            side="right"
          >
            <pre className="text-xs">{stringifyResult(result)}</pre>
          </PopoverContent>
        </Popover>
      </div>
      <div className="flex flex-col gap-5 px-4">
<<<<<<< HEAD
        {result.toolCalls
          .slice(0, -1) // Exclude the last tool call, which is the answer
          .map((toolCall) => {
            const customMessage = result.toolCallMessages.find(
              (message) => message.toolCallId === toolCall.toolCallId,
            )?.element;
            return (
              <ToolCall
                key={toolCall.toolCallId}
                toolCall={toolCall}
                customMessage={customMessage}
              />
            );
          })}
=======
        {result.toolResults
          .filter(
            (toolResult) =>
              toolResult.toolName !== 'answer' || !toolResult.result.success,
          )
          .map((toolResult) => (
            <ToolResult key={toolResult.toolCallId} toolResult={toolResult} />
          ))}
>>>>>>> da6982f5
      </div>
      <div className="flex flex-col gap-5 px-4">
        <div className="text-xs overflow-y-auto p-4">
          <Markdown className="whitespace-pre-wrap break-words">
            {result.analysis}
          </Markdown>
        </div>
      </div>
      <div className="flex flex-col gap-5 px-4">
        {result.isCompleted &&
          result.toolCalls.slice(-1).map((toolCall) => {
            const customMessage = result.toolCallMessages.find(
              (message) => message.toolCallId === toolCall.toolCallId,
            )?.element;
            return (
              <ToolCall
                key={toolCall.toolCallId}
                toolCall={toolCall}
                customMessage={customMessage}
              />
            );
          })}
      </div>
      <div className="flex flex-col gap-5 px-4">
        {result.toolResults.map((toolResult) => {
          return (
            <ToolResult key={toolResult.toolName} toolResult={toolResult} />
          );
        })}
      </div>
    </div>
  );
};<|MERGE_RESOLUTION|>--- conflicted
+++ resolved
@@ -43,7 +43,6 @@
         </Popover>
       </div>
       <div className="flex flex-col gap-5 px-4">
-<<<<<<< HEAD
         {result.toolCalls
           .slice(0, -1) // Exclude the last tool call, which is the answer
           .map((toolCall) => {
@@ -58,16 +57,6 @@
               />
             );
           })}
-=======
-        {result.toolResults
-          .filter(
-            (toolResult) =>
-              toolResult.toolName !== 'answer' || !toolResult.result.success,
-          )
-          .map((toolResult) => (
-            <ToolResult key={toolResult.toolCallId} toolResult={toolResult} />
-          ))}
->>>>>>> da6982f5
       </div>
       <div className="flex flex-col gap-5 px-4">
         <div className="text-xs overflow-y-auto p-4">
