import {StreamMessage} from '@openassistant/core';
import {ExtendedTool} from '@openassistant/utils';
import {createId} from '@paralleldrive/cuid2';
import {DataTable} from '@sqlrooms/duckdb';
import {
  BaseRoomConfig,
  createSlice,
  RoomShellSliceState,
  useBaseRoomShellStore,
  type StateCreator,
} from '@sqlrooms/room-shell';
import {produce, WritableDraft} from 'immer';
import {z} from 'zod';
import {getDefaultTools, runAnalysis} from './analysis';
import {
  AnalysisResultSchema,
  AnalysisSessionSchema,
  ErrorMessageSchema,
} from './schemas';

export const AiSliceConfig = z.object({
  ai: z.object({
    sessions: z.array(AnalysisSessionSchema),
    currentSessionId: z.string().optional(),
  }),
});
export type AiSliceConfig = z.infer<typeof AiSliceConfig>;

export function createDefaultAiConfig(
  props: Partial<AiSliceConfig['ai']>,
): AiSliceConfig {
  const defaultSessionId = createId();
  return {
    ai: {
      sessions: [
        {
          id: defaultSessionId,
          name: 'Default Session',
          modelProvider: 'openai',
          model: 'gpt-4o-mini',
          analysisResults: [],
          createdAt: new Date(),
        },
      ],
      currentSessionId: defaultSessionId,
      ...props,
    },
  };
}

// template for the tool: Argument, LLM Result, Additional Data, Context
export type AiSliceTool = ExtendedTool<z.ZodTypeAny, unknown, unknown, unknown>;

export type AiSliceState = {
  ai: {
    analysisPrompt: string;
    isRunningAnalysis: boolean;
    tools: Record<string, AiSliceTool>;
    analysisAbortController?: AbortController;
    setAnalysisPrompt: (prompt: string) => void;
    startAnalysis: () => Promise<void>;
    cancelAnalysis: () => void;
    setAiModel: (modelProvider: string, model: string) => void;
    setCustomModelName: (customModelName: string) => void;
<<<<<<< HEAD
    setOllamaBaseUrl: (baseUrl: string) => void;

=======
    setBaseUrl: (baseUrl: string) => void;
>>>>>>> ecde53ff
    createSession: (
      name?: string,
      modelProvider?: string,
      model?: string,
    ) => void;
    switchSession: (sessionId: string) => void;
    renameSession: (sessionId: string, name: string) => void;
    deleteSession: (sessionId: string) => void;
    getCurrentSession: () => AnalysisSessionSchema | undefined;
    deleteAnalysisResult: (sessionId: string, resultId: string) => void;
    findToolComponent: (toolName: string) => React.ComponentType | undefined;
  };
};

<<<<<<< HEAD
export function createAiSlice<PC extends BaseRoomConfig & AiSliceConfig>({
  getApiKey,
  initialAnalysisPrompt = '',
  customTools = {},
  getInstructions,
  numberOfRowsToShareWithLLM = 0,
}: {
  getApiKey: (modelProvider: string) => string;
=======
/**
 * Configuration options for creating an AI slice
 */
export interface AiSliceOptions {
  /** Initial prompt to display in the analysis input */
>>>>>>> ecde53ff
  initialAnalysisPrompt?: string;
  /** Custom tools to add to the AI assistant */
  customTools?: Record<string, AiSliceTool>;
  /**
   * Function to get custom instructions for the AI assistant
   * @param tablesSchema - The schema of the tables in the database
   * @returns The instructions string to use
   */
  getInstructions?: (tablesSchema: DataTable[]) => string;
<<<<<<< HEAD
  /**
   * Number of rows to share with LLM (default: 0)
   */
  numberOfRowsToShareWithLLM?: number;
}): StateCreator<AiSliceState> {
=======
}

/**
 * API key configuration for the AI slice
 */
export type AiSliceApiConfig =
  | {baseUrl: string; getApiKey?: never}
  | {getApiKey: (modelProvider: string) => string; baseUrl?: never};

/**
 * Complete configuration for creating an AI slice
 */
export type CreateAiSliceConfig = AiSliceOptions & AiSliceApiConfig;

export function createAiSlice<PC extends BaseRoomConfig & AiSliceConfig>(
  config: CreateAiSliceConfig,
): StateCreator<AiSliceState> {
  const {
    getApiKey,
    baseUrl,
    initialAnalysisPrompt = '',
    customTools = {},
    getInstructions,
  } = config;
>>>>>>> ecde53ff
  return createSlice<PC, AiSliceState>((set, get, store) => {
    return {
      ai: {
        analysisPrompt: initialAnalysisPrompt,
        isRunningAnalysis: false,

        tools: {
          ...getDefaultTools(store, numberOfRowsToShareWithLLM),
          ...customTools,
        },

        setAnalysisPrompt: (prompt: string) => {
          set((state) =>
            produce(state, (draft) => {
              draft.ai.analysisPrompt = prompt;
            }),
          );
        },

        /**
         * Set the AI model for the current session
         * @param model - The model to set
         */
        setAiModel: (modelProvider: string, model: string) => {
          set((state) =>
            produce(state, (draft) => {
              const currentSession = getCurrentSessionFromState(draft);
              if (currentSession) {
                currentSession.modelProvider = modelProvider;
                currentSession.model = model;
              }
            }),
          );
        },

        /**
         * Set the custom model name for the current session
         * @param customModelName - The custom model name to set
         */
        setCustomModelName: (customModelName: string) => {
          set((state) =>
            produce(state, (draft) => {
              const currentSession = getCurrentSessionFromState(draft);
              if (currentSession) {
                currentSession.customModelName = customModelName;
              }
            }),
          );
        },

        /**
         * Set the base URL for the current session
         * @param baseUrl - The server URL to set
         */
        setBaseUrl: (baseUrl: string) => {
          set((state) =>
            produce(state, (draft) => {
              const currentSession = getCurrentSessionFromState(draft);
              if (currentSession) {
                currentSession.baseUrl = baseUrl;
              }
            }),
          );
        },

        /**
         * Get the current active session
         */
        getCurrentSession: () => {
          const state = get();
          const {currentSessionId, sessions} = state.config.ai;
          return sessions.find((session) => session.id === currentSessionId);
        },

        /**
         * Create a new session with the given name and model settings
         */
        createSession: (
          name?: string,
          modelProvider?: string,
          model?: string,
        ) => {
          const currentSession = get().ai.getCurrentSession();
          const newSessionId = createId();

          // Generate a default name if none is provided
          let sessionName = name;
          if (!sessionName) {
            // Generate a human-readable date and time for the session name
            const now = new Date();
            const formattedDate = now.toLocaleDateString('en-US', {
              month: 'short',
              day: 'numeric',
              year: 'numeric',
            });
            const formattedTime = now.toLocaleTimeString('en-US', {
              hour: 'numeric',
              minute: 'numeric',
              hour12: true,
            });
            sessionName = `Session ${formattedDate} at ${formattedTime}`;
          }

          set((state) =>
            produce(state, (draft) => {
              draft.config.ai.sessions.unshift({
                id: newSessionId,
                name: sessionName,
                modelProvider:
                  modelProvider || currentSession?.modelProvider || 'openai',
                model: model || currentSession?.model || 'gpt-4o-mini',

                analysisResults: [],
                createdAt: new Date(),
              });
              draft.config.ai.currentSessionId = newSessionId;
            }),
          );
        },

        /**
         * Switch to a different session
         */
        switchSession: (sessionId: string) => {
          set((state) =>
            produce(state, (draft) => {
              draft.config.ai.currentSessionId = sessionId;
            }),
          );
        },

        /**
         * Rename an existing session
         */
        renameSession: (sessionId: string, name: string) => {
          set((state) =>
            produce(state, (draft) => {
              const session = draft.config.ai.sessions.find(
                (s) => s.id === sessionId,
              );
              if (session) {
                session.name = name;
              }
            }),
          );
        },

        /**
         * Delete a session
         */
        deleteSession: (sessionId: string) => {
          set((state) =>
            produce(state, (draft) => {
              const sessionIndex = draft.config.ai.sessions.findIndex(
                (s) => s.id === sessionId,
              );
              if (sessionIndex !== -1) {
                // Don't delete the last session
                if (draft.config.ai.sessions.length > 1) {
                  draft.config.ai.sessions.splice(sessionIndex, 1);
                  // If we deleted the current session, switch to another one
                  if (draft.config.ai.currentSessionId === sessionId) {
                    // Make sure there's at least one session before accessing its id
                    if (draft.config.ai.sessions.length > 0) {
                      const firstSession = draft.config.ai.sessions[0];
                      if (firstSession) {
                        draft.config.ai.currentSessionId = firstSession.id;
                      }
                    }
                  }
                }
              }
            }),
          );
        },

        /**
         * Start the analysis
         * TODO: how to pass the history analysisResults?
         */
        startAnalysis: async () => {
          const resultId = createId();
          const abortController = new AbortController();
          const currentSession = get().ai.getCurrentSession();

          if (!currentSession) {
            console.error('No current session found');
            return;
          }

          set((state) =>
            produce(state, (draft) => {
              draft.ai.analysisAbortController = abortController;
              draft.ai.isRunningAnalysis = true;

              const session = draft.config.ai.sessions.find(
                (s) => s.id === draft.config.ai.currentSessionId,
              );

              if (session) {
                session.analysisResults.push({
                  id: resultId,
                  prompt: get().ai.analysisPrompt,
                  streamMessage: {
                    parts: [
                      {
                        type: 'text',
                        text: '',
                      },
                    ],
                  },
                  isCompleted: false,
                });
              }
            }),
          );

          try {
            await runAnalysis({
              tableSchemas: get().db.tables,
              modelProvider: currentSession.modelProvider || 'openai',
              model: currentSession.model || 'gpt-4o-mini',
              customModelName: currentSession.customModelName,
              apiKey:
                getApiKey?.(currentSession.modelProvider || 'openai') || '',
              baseUrl: currentSession.baseUrl || baseUrl,
              prompt: get().ai.analysisPrompt,
              abortController,
              tools: {
                ...getDefaultTools(store, numberOfRowsToShareWithLLM),
                ...customTools,
              },
              getInstructions,
              onStreamResult: (isCompleted, streamMessage) => {
                set(
                  makeResultsAppender({
                    resultId,
                    streamMessage,
                    isCompleted,
                  }),
                );
              },
            });
          } catch (err) {
            set(
              makeResultsAppender({
                resultId,
                isCompleted: true,
                errorMessage: {
                  error: err instanceof Error ? err.message : String(err),
                },
              }),
            );
          } finally {
            set((state) =>
              produce(state, (draft) => {
                draft.ai.isRunningAnalysis = false;
                draft.ai.analysisPrompt = '';
              }),
            );
          }
        },

        cancelAnalysis: () => {
          set((state) =>
            produce(state, (draft) => {
              draft.ai.isRunningAnalysis = false;
            }),
          );
          get().ai.analysisAbortController?.abort('Analysis cancelled');
        },

        /**
         * Delete an analysis result from a session
         */
        deleteAnalysisResult: (sessionId: string, resultId: string) => {
          set((state) =>
            produce(state, (draft) => {
              const session = draft.config.ai.sessions.find(
                (s) => s.id === sessionId,
              );
              if (session) {
                session.analysisResults = session.analysisResults.filter(
                  (r) => r.id !== resultId,
                );
              }
            }),
          );
        },

        findToolComponent: (toolName: string) => {
          return Object.entries(get().ai.tools).find(
            ([name]) => name === toolName,
          )?.[1]?.component as React.ComponentType;
        },
      },
    };
  });
}

/**
 * Helper function to get the current session from state
 */
function getCurrentSessionFromState<PC extends BaseRoomConfig & AiSliceConfig>(
  state: RoomShellSliceState<PC> | WritableDraft<RoomShellSliceState<PC>>,
): AnalysisSessionSchema | undefined {
  const {currentSessionId, sessions} = state.config.ai;
  return sessions.find((session) => session.id === currentSessionId);
}

function findResultById(
  analysisResults: AnalysisResultSchema[],
  id: string,
): AnalysisResultSchema | undefined {
  return analysisResults.find((result) => result.id === id);
}

/**
 * Appends the tool results, tool calls, and analysis to the state
 *
 * @param resultId - The id of the result to append to
 * @param message - The message to append to the state. The structure of the message is defined as:
 * - reasoning: string The reasoning of the assistant
 * - toolCallMessages: ToolCallMessage[] The tool call messages
 * - text: string The final text message
 * @param isCompleted - Whether the analysis is completed
 * @returns The new state
 */
function makeResultsAppender<PC extends BaseRoomConfig & AiSliceConfig>({
  resultId,
  streamMessage,
  errorMessage,
  isCompleted,
}: {
  resultId: string;
  streamMessage?: StreamMessage;
  errorMessage?: ErrorMessageSchema;
  isCompleted?: boolean;
}) {
  return (state: RoomShellSliceState<PC>) =>
    produce(state, (draft) => {
      const currentSession = getCurrentSessionFromState(draft);
      if (!currentSession) {
        console.error('No current session found');
        return;
      }

      const result = findResultById(currentSession.analysisResults, resultId);
      if (result) {
        if (streamMessage && streamMessage.parts) {
          // copy all properties from streamMessage
          const newStreamMessage = {
            parts: streamMessage.parts.map((part) => {
              if (part.type === 'text') {
                return {
                  type: 'text' as const,
                  text: part.text,
                  additionalData: part.additionalData,
                  isCompleted: part.isCompleted,
                };
              } else if (part.type === 'tool-invocation') {
                return {
                  type: 'tool-invocation' as const,
                  toolInvocation: {
                    toolCallId: part.toolInvocation.toolCallId,
                    toolName: part.toolInvocation.toolName,
                    args: part.toolInvocation.args,
                    state: part.toolInvocation.state,
                    result:
                      part.toolInvocation.state === 'result'
                        ? part.toolInvocation.result
                        : undefined,
                  },
                  additionalData: part.additionalData,
                  isCompleted: part.isCompleted,
                };
              } else {
                // TODO: handle other part types later
                return part;
              }
            }),
          };

          result.streamMessage = newStreamMessage as StreamMessage;
        }
        if (errorMessage) {
          result.errorMessage = errorMessage;
        }
        if (isCompleted) {
          result.isCompleted = isCompleted;
        }
      } else {
        console.error('Result not found', resultId);
      }
    });
}

type RoomConfigWithAi = BaseRoomConfig & AiSliceConfig;
type RoomShellSliceStateWithAi = RoomShellSliceState<RoomConfigWithAi> &
  AiSliceState;

export function useStoreWithAi<T>(
  selector: (state: RoomShellSliceStateWithAi) => T,
): T {
  return useBaseRoomShellStore<
    BaseRoomConfig & AiSliceConfig,
    RoomShellSliceState<RoomConfigWithAi>,
    T
  >((state) => selector(state as unknown as RoomShellSliceStateWithAi));
}<|MERGE_RESOLUTION|>--- conflicted
+++ resolved
@@ -62,12 +62,7 @@
     cancelAnalysis: () => void;
     setAiModel: (modelProvider: string, model: string) => void;
     setCustomModelName: (customModelName: string) => void;
-<<<<<<< HEAD
-    setOllamaBaseUrl: (baseUrl: string) => void;
-
-=======
     setBaseUrl: (baseUrl: string) => void;
->>>>>>> ecde53ff
     createSession: (
       name?: string,
       modelProvider?: string,
@@ -82,22 +77,11 @@
   };
 };
 
-<<<<<<< HEAD
-export function createAiSlice<PC extends BaseRoomConfig & AiSliceConfig>({
-  getApiKey,
-  initialAnalysisPrompt = '',
-  customTools = {},
-  getInstructions,
-  numberOfRowsToShareWithLLM = 0,
-}: {
-  getApiKey: (modelProvider: string) => string;
-=======
 /**
  * Configuration options for creating an AI slice
  */
 export interface AiSliceOptions {
   /** Initial prompt to display in the analysis input */
->>>>>>> ecde53ff
   initialAnalysisPrompt?: string;
   /** Custom tools to add to the AI assistant */
   customTools?: Record<string, AiSliceTool>;
@@ -107,13 +91,10 @@
    * @returns The instructions string to use
    */
   getInstructions?: (tablesSchema: DataTable[]) => string;
-<<<<<<< HEAD
   /**
    * Number of rows to share with LLM (default: 0)
    */
   numberOfRowsToShareWithLLM?: number;
-}): StateCreator<AiSliceState> {
-=======
 }
 
 /**
@@ -137,8 +118,9 @@
     initialAnalysisPrompt = '',
     customTools = {},
     getInstructions,
+    numberOfRowsToShareWithLLM,
   } = config;
->>>>>>> ecde53ff
+
   return createSlice<PC, AiSliceState>((set, get, store) => {
     return {
       ai: {
