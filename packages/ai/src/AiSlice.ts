import {ExtendedTool, StreamMessage} from '@openassistant/core';
import {createId} from '@paralleldrive/cuid2';
import {DataTable} from '@sqlrooms/duckdb';
import {
  createSlice,
<<<<<<< HEAD
  ProjectBuilderState,
  useBaseProjectBuilderStore,
  type Slice,
=======
  RoomShellSliceState,
  useBaseRoomShellStore,
>>>>>>> 01143178
  type StateCreator,
  BaseRoomConfig,
} from '@sqlrooms/room-shell';
import {produce, WritableDraft} from 'immer';
import {z} from 'zod';
import {getDefaultTools, runAnalysis} from './analysis';
import {
  AnalysisResultSchema,
  AnalysisSessionSchema,
  ErrorMessageSchema,
} from './schemas';

export const AiSliceConfig = z.object({
  ai: z.object({
    sessions: z.array(AnalysisSessionSchema),
    currentSessionId: z.string().optional(),
  }),
});
export type AiSliceConfig = z.infer<typeof AiSliceConfig>;

export function createDefaultAiConfig(
  props: Partial<AiSliceConfig['ai']>,
): AiSliceConfig {
  const defaultSessionId = createId();
  return {
    ai: {
      sessions: [
        {
          id: defaultSessionId,
          name: 'Default Session',
          modelProvider: 'openai',
          model: 'gpt-4o-mini',
          analysisResults: [],
          createdAt: new Date(),
        },
      ],
      currentSessionId: defaultSessionId,
      ...props,
    },
  };
}

export type AiSliceTool = ExtendedTool<any>;

export type AiSliceState = Slice & {
  ai: {
    analysisPrompt: string;
    isRunningAnalysis: boolean;
    tools: Record<string, AiSliceTool>;
    analysisAbortController?: AbortController;
    setAnalysisPrompt: (prompt: string) => void;
    startAnalysis: () => Promise<void>;
    cancelAnalysis: () => void;
    setAiModel: (modelProvider: string, model: string) => void;
    createSession: (
      name?: string,
      modelProvider?: string,
      model?: string,
    ) => void;
    switchSession: (sessionId: string) => void;
    renameSession: (sessionId: string, name: string) => void;
    deleteSession: (sessionId: string) => void;
    getCurrentSession: () => AnalysisSessionSchema | undefined;
    deleteAnalysisResult: (sessionId: string, resultId: string) => void;
    findToolComponent: (toolName: string) => React.ComponentType | undefined;
  };
};

export function createAiSlice<PC extends BaseRoomConfig & AiSliceConfig>({
  getApiKey,
  initialAnalysisPrompt = '',
  customTools = {},
  getInstructions,
}: {
  getApiKey: (modelProvider: string) => string;
  initialAnalysisPrompt?: string;
  customTools?: Record<string, AiSliceTool>;
  /**
   * Function to get custom instructions for the AI assistant
   * @param tablesSchema - The schema of the tables in the database
   * @returns The instructions string to use
   */
  getInstructions?: (tablesSchema: DataTable[]) => string;
}): StateCreator<AiSliceState> {
  return createSlice<PC, AiSliceState>((set, get, store) => {
    return {
      ai: {
        analysisPrompt: initialAnalysisPrompt,
        isRunningAnalysis: false,

        tools: {
          ...getDefaultTools(store),
          ...customTools,
        },

        setAnalysisPrompt: (prompt: string) => {
          set((state) =>
            produce(state, (draft) => {
              draft.ai.analysisPrompt = prompt;
            }),
          );
        },

        /**
         * Set the AI model for the current session
         * @param model - The model to set
         */
        setAiModel: (modelProvider: string, model: string) => {
          set((state) =>
            produce(state, (draft) => {
              const currentSession = getCurrentSessionFromState(draft);
              if (currentSession) {
                currentSession.modelProvider = modelProvider;
                currentSession.model = model;
              }
            }),
          );
        },

        /**
         * Get the current active session
         */
        getCurrentSession: () => {
          const state = get();
          const {currentSessionId, sessions} = state.config.ai;
          return sessions.find((session) => session.id === currentSessionId);
        },

        /**
         * Create a new session with the given name and model settings
         */
        createSession: (
          name?: string,
          modelProvider?: string,
          model?: string,
        ) => {
          const currentSession = get().ai.getCurrentSession();
          const newSessionId = createId();

          // Generate a default name if none is provided
          let sessionName = name;
          if (!sessionName) {
            // Generate a human-readable date and time for the session name
            const now = new Date();
            const formattedDate = now.toLocaleDateString('en-US', {
              month: 'short',
              day: 'numeric',
              year: 'numeric',
            });
            const formattedTime = now.toLocaleTimeString('en-US', {
              hour: 'numeric',
              minute: 'numeric',
              hour12: true,
            });
            sessionName = `Session ${formattedDate} at ${formattedTime}`;
          }

          set((state) =>
            produce(state, (draft) => {
              draft.config.ai.sessions.unshift({
                id: newSessionId,
                name: sessionName,
                modelProvider:
                  modelProvider || currentSession?.modelProvider || 'openai',
                model: model || currentSession?.model || 'gpt-4o-mini',
                analysisResults: [],
                createdAt: new Date(),
              });
              draft.config.ai.currentSessionId = newSessionId;
            }),
          );
        },

        /**
         * Switch to a different session
         */
        switchSession: (sessionId: string) => {
          set((state) =>
            produce(state, (draft) => {
              draft.config.ai.currentSessionId = sessionId;
            }),
          );
        },

        /**
         * Rename an existing session
         */
        renameSession: (sessionId: string, name: string) => {
          set((state) =>
            produce(state, (draft) => {
              const session = draft.config.ai.sessions.find(
                (s) => s.id === sessionId,
              );
              if (session) {
                session.name = name;
              }
            }),
          );
        },

        /**
         * Delete a session
         */
        deleteSession: (sessionId: string) => {
          set((state) =>
            produce(state, (draft) => {
              const sessionIndex = draft.config.ai.sessions.findIndex(
                (s) => s.id === sessionId,
              );
              if (sessionIndex !== -1) {
                // Don't delete the last session
                if (draft.config.ai.sessions.length > 1) {
                  draft.config.ai.sessions.splice(sessionIndex, 1);
                  // If we deleted the current session, switch to another one
                  if (draft.config.ai.currentSessionId === sessionId) {
                    // Make sure there's at least one session before accessing its id
                    if (draft.config.ai.sessions.length > 0) {
                      const firstSession = draft.config.ai.sessions[0];
                      if (firstSession) {
                        draft.config.ai.currentSessionId = firstSession.id;
                      }
                    }
                  }
                }
              }
            }),
          );
        },

        /**
         * Start the analysis
         * TODO: how to pass the history analysisResults?
         */
        startAnalysis: async () => {
          const resultId = createId();
          const abortController = new AbortController();
          const currentSession = get().ai.getCurrentSession();

          if (!currentSession) {
            console.error('No current session found');
            return;
          }

          set((state) =>
            produce(state, (draft) => {
              draft.ai.analysisAbortController = abortController;
              draft.ai.isRunningAnalysis = true;

              const session = draft.config.ai.sessions.find(
                (s) => s.id === draft.config.ai.currentSessionId,
              );

              if (session) {
                session.analysisResults.push({
                  id: resultId,
                  prompt: get().ai.analysisPrompt,
                  streamMessage: {
                    toolCallMessages: [],
                    reasoning: '',
                    text: '',
                  },
                  isCompleted: false,
                });
              }
            }),
          );

          try {
            await runAnalysis({
              tableSchemas: get().db.tables,
              modelProvider: currentSession.modelProvider || 'openai',
              model: currentSession.model || 'gpt-4o-mini',
              apiKey: getApiKey(currentSession.modelProvider || 'openai'),
              prompt: get().ai.analysisPrompt,
              abortController,
              tools: get().ai.tools,
              getInstructions,
              onStreamResult: (isCompleted, streamMessage) => {
                set(
                  makeResultsAppender({
                    resultId,
                    streamMessage,
                    isCompleted,
                  }),
                );
              },
            });
          } catch (err) {
            set(
              makeResultsAppender({
                resultId,
                isCompleted: true,
                errorMessage: {
                  error: err instanceof Error ? err.message : String(err),
                },
              }),
            );
          } finally {
            set((state) =>
              produce(state, (draft) => {
                draft.ai.isRunningAnalysis = false;
                draft.ai.analysisPrompt = '';
              }),
            );
          }
        },

        cancelAnalysis: () => {
          set((state) =>
            produce(state, (draft) => {
              draft.ai.isRunningAnalysis = false;
            }),
          );
          get().ai.analysisAbortController?.abort('Analysis cancelled');
        },

        /**
         * Delete an analysis result from a session
         */
        deleteAnalysisResult: (sessionId: string, resultId: string) => {
          set((state) =>
            produce(state, (draft) => {
              const session = draft.config.ai.sessions.find(
                (s) => s.id === sessionId,
              );
              if (session) {
                session.analysisResults = session.analysisResults.filter(
                  (r) => r.id !== resultId,
                );
              }
            }),
          );
        },

        findToolComponent: (toolName: string) => {
          return Object.entries(get().ai.tools).find(
            ([name]) => name === toolName,
          )?.[1]?.component as React.ComponentType;
        },
      },
    };
  });
}

/**
 * Helper function to get the current session from state
 */
function getCurrentSessionFromState<PC extends BaseRoomConfig & AiSliceConfig>(
  state: RoomShellSliceState<PC> | WritableDraft<RoomShellSliceState<PC>>,
): AnalysisSessionSchema | undefined {
  const {currentSessionId, sessions} = state.config.ai;
  return sessions.find(
    (session: AnalysisSessionSchema) => session.id === currentSessionId,
  );
}

function findResultById(analysisResults: AnalysisResultSchema[], id: string) {
  return analysisResults.find((r: AnalysisResultSchema) => r.id === id);
}

/**
 * Appends the tool results, tool calls, and analysis to the state
 *
 * @param resultId - The id of the result to append to
 * @param message - The message to append to the state. The structure of the message is defined as:
 * - reasoning: string The reasoning of the assistant
 * - toolCallMessages: ToolCallMessage[] The tool call messages
 * - text: string The final text message
 * @param isCompleted - Whether the analysis is completed
 * @returns The new state
 */
function makeResultsAppender<PC extends BaseRoomConfig & AiSliceConfig>({
  resultId,
  streamMessage,
  errorMessage,
  isCompleted,
}: {
  resultId: string;
  streamMessage?: StreamMessage;
  errorMessage?: ErrorMessageSchema;
  isCompleted?: boolean;
}) {
  return (state: RoomShellSliceState<PC>) =>
    produce(state, (draft) => {
      const currentSession = getCurrentSessionFromState(draft);
      if (!currentSession) {
        console.error('No current session found');
        return;
      }

      const result = findResultById(currentSession.analysisResults, resultId);
      if (result) {
        if (streamMessage) {
          result.streamMessage = {
            toolCallMessages: (streamMessage.toolCallMessages || []).map(
              (toolCall) => ({
                args: {...toolCall.args},
                isCompleted: toolCall.isCompleted,
                llmResult: toolCall.llmResult,
                additionalData: toolCall.additionalData,
                text: toolCall.text,
                toolCallId: toolCall.toolCallId,
                toolName: toolCall.toolName,
              }),
            ),
            reasoning: streamMessage.reasoning,
            text: streamMessage.text,
            analysis: streamMessage.analysis,
            parts: streamMessage.parts?.map((part) => ({
              ...part,
              ...(part.type === 'text' && {text: part.text}),
              ...(part.type === 'tool' && {
                toolCallMessages: part.toolCallMessages?.map((toolCall) => ({
                  args: {...toolCall.args},
                  isCompleted: toolCall.isCompleted,
                  llmResult: toolCall.llmResult,
                  additionalData: toolCall.additionalData,
                  text: toolCall.text,
                  toolCallId: toolCall.toolCallId,
                  toolName: toolCall.toolName,
                })),
              }),
            })),
          };
        }
        if (errorMessage) {
          result.errorMessage = errorMessage;
        }
        if (isCompleted) {
          result.isCompleted = isCompleted;
        }
      } else {
        console.error('Result not found', resultId);
      }
    });
}

type RoomConfigWithAi = BaseRoomConfig & AiSliceConfig;
type RoomShellSliceStateWithAi = RoomShellSliceState<RoomConfigWithAi> &
  AiSliceState;

export function useStoreWithAi<T>(
  selector: (state: RoomShellSliceStateWithAi) => T,
): T {
  return useBaseRoomShellStore<
    BaseRoomConfig & AiSliceConfig,
    RoomShellSliceState<RoomConfigWithAi>,
    T
  >((state) => selector(state as unknown as RoomShellSliceStateWithAi));
}<|MERGE_RESOLUTION|>--- conflicted
+++ resolved
@@ -3,14 +3,9 @@
 import {DataTable} from '@sqlrooms/duckdb';
 import {
   createSlice,
-<<<<<<< HEAD
-  ProjectBuilderState,
-  useBaseProjectBuilderStore,
-  type Slice,
-=======
   RoomShellSliceState,
   useBaseRoomShellStore,
->>>>>>> 01143178
+  type Slice,
   type StateCreator,
   BaseRoomConfig,
 } from '@sqlrooms/room-shell';
