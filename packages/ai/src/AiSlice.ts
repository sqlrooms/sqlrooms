--- conflicted
+++ resolved
@@ -63,13 +63,8 @@
     startAnalysis: () => Promise<void>;
     cancelAnalysis: () => void;
     setAiModel: (modelProvider: string, model: string) => void;
-<<<<<<< HEAD
-    setCustomModelName: (customModelName: string) => void;
-    setBaseUrl: (baseUrl: string) => void;
-=======
     setBaseUrl: (baseUrl?: string) => void;
     setMaxSteps: (maxSteps: number) => void;
->>>>>>> a1c62217
     createSession: (
       name?: string,
       modelProvider?: string,
@@ -99,37 +94,6 @@
    * @returns The instructions string to use
    */
   getInstructions?: (tablesSchema: DataTable[]) => string;
-<<<<<<< HEAD
-  /**
-   * Number of rows to share with LLM (default: 0)
-   */
-  numberOfRowsToShareWithLLM?: number;
-}
-
-/**
- * API key configuration for the AI slice
- */
-export type AiSliceApiConfig =
-  | {baseUrl: string; getApiKey?: never}
-  | {getApiKey: (modelProvider: string) => string; baseUrl?: never};
-
-/**
- * Complete configuration for creating an AI slice
- */
-export type CreateAiSliceConfig = AiSliceOptions & AiSliceApiConfig;
-
-export function createAiSlice<PC extends BaseRoomConfig & AiSliceConfig>(
-  config: CreateAiSliceConfig,
-): StateCreator<AiSliceState> {
-  const {
-    getApiKey,
-    baseUrl,
-    initialAnalysisPrompt = '',
-    customTools = {},
-    getInstructions,
-    numberOfRowsToShareWithLLM,
-  } = config;
-=======
   toolsOptions?: DefaultToolsOptions;
   /**
    * Maximum number of analysis steps allowed (default: 5)
@@ -162,7 +126,6 @@
     getMaxSteps,
     defaultModel = 'gpt-4o-mini',
   } = params;
->>>>>>> a1c62217
 
   return createSlice<PC, AiSliceState>((set, get, store) => {
     return {
@@ -172,11 +135,7 @@
         maxSteps: 5,
 
         tools: {
-<<<<<<< HEAD
-          ...getDefaultTools(store, numberOfRowsToShareWithLLM),
-=======
           ...getDefaultTools(store, toolsOptions),
->>>>>>> a1c62217
           ...customTools,
         },
 
@@ -220,18 +179,6 @@
         },
 
         /**
-<<<<<<< HEAD
-         * Set the base URL for the current session
-         * @param baseUrl - The server URL to set
-         */
-        setBaseUrl: (baseUrl: string) => {
-          set((state) =>
-            produce(state, (draft) => {
-              const currentSession = getCurrentSessionFromState(draft);
-              if (currentSession) {
-                currentSession.baseUrl = baseUrl;
-              }
-=======
          * Set the maximum number of analysis steps
          * @param maxSteps - The maximum number of steps to set
          */
@@ -239,7 +186,6 @@
           set((state) =>
             produce(state, (draft) => {
               draft.ai.maxSteps = maxSteps;
->>>>>>> a1c62217
             }),
           );
         },
@@ -400,28 +346,14 @@
             await runAnalysis({
               tableSchemas: get().db.tables,
               modelProvider: currentSession.modelProvider || 'openai',
-<<<<<<< HEAD
-              model: currentSession.model || 'gpt-4o-mini',
-              customModelName: currentSession.customModelName,
-              apiKey:
-                getApiKey?.(currentSession.modelProvider || 'openai') || '',
-              baseUrl: currentSession.baseUrl || baseUrl,
-              prompt: get().ai.analysisPrompt,
-              abortController,
-              tools: {
-                ...getDefaultTools(store, numberOfRowsToShareWithLLM),
-                ...customTools,
-              },
-=======
               model: currentSession.model || defaultModel,
               apiKey:
                 getApiKey?.(currentSession.modelProvider || 'openai') || '',
-              baseUrl: currentSession.baseUrl || getBaseUrl?.(),
+              baseUrl: getBaseUrl?.() || currentSession.baseUrl,
               prompt: get().ai.analysisPrompt,
               abortController,
               tools: get().ai.tools,
-              maxSteps: get().ai.maxSteps,
->>>>>>> a1c62217
+              maxSteps: getMaxSteps?.() || get().ai.maxSteps || 5,
               getInstructions,
               onStreamResult: (isCompleted, streamMessage) => {
                 set(
