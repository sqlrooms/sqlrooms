import {createId} from '@paralleldrive/cuid2';
import {
  createSlice,
  ProjectState,
  useBaseProjectStore,
  type StateCreator,
} from '@sqlrooms/project-builder';
import {BaseProjectConfig} from '@sqlrooms/project-config';
import {
  CoreAssistantMessage,
  CoreToolMessage,
  CoreUserMessage,
  LanguageModelV1,
  StepResult,
  ToolSet,
} from 'ai';
import {produce} from 'immer';
import {z} from 'zod';
import {runAnalysis} from './analysis';
import {
  AnalysisResultSchema,
  ToolCallSchema,
  ToolResultSchema,
} from './schemas';
import {ToolCallMessage} from '@openassistant/core';
type AiMessage = (CoreToolMessage | CoreAssistantMessage | CoreUserMessage) & {
  id: string;
};

export const AiSliceConfig = z.object({
  ai: z.object({
    model: z.string(),
    analysisResults: z.array(AnalysisResultSchema),
  }),
});
export type AiSliceConfig = z.infer<typeof AiSliceConfig>;

export function createDefaultAiConfig(): AiSliceConfig {
  return {
    ai: {
      model: 'gpt-4o-mini',
      analysisResults: [],
    },
  };
}

export type AiSliceState = {
  ai: {
    analysisPrompt: string;
    isRunningAnalysis: boolean;
    analysisAbortController?: AbortController;
    setAnalysisPrompt: (prompt: string) => void;
    startAnalysis: () => Promise<void>;
    cancelAnalysis: () => void;
    messagesById: Map<string, AiMessage>;
    addMessages: (messages: AiMessage[]) => void;
    getMessages: () => AiMessage[];
    setAiModel: (model: string) => void;
  };
};

/**
 * Execute the analysis. It will be used by the action `startAnalysis`.
 *
 * @param resultId - The result id
 * @param prompt - The prompt
 * @param model - The model
 * @param apiKey - The api key
 * @param abortController - The abort controller
 * @param addMessages - The add messages function
 * @param set - The set function
 */
async function executeAnalysis({
  resultId,
  prompt,
  model,
  apiKey,
  abortController,
  addMessages,
  set,
}: {
  resultId: string;
  prompt: string;
  model: LanguageModelV1;
  apiKey: string;
  abortController: AbortController;
  addMessages: (messages: AiMessage[]) => void;
  set: <T>(fn: (state: T) => T) => void;
}) {
  try {
    await runAnalysis({
      model,
      apiKey,
      prompt,
      abortController,
      onStepFinish: (
        event: StepResult<ToolSet>,
        toolCallMessages: ToolCallMessage[],
      ) => {
        addMessages(event.response.messages);
        set(
          makeResultsAppender({
            resultId,
            toolResults: event.toolResults,
            toolCalls: event.toolCalls,
            toolCallMessages,
          }),
        );
      },
      onStreamResult: (message, isCompleted) => {
        set(
          makeResultsAppender({
            resultId,
            analysis: message,
            isCompleted,
          }),
        );
      },
    });
  } catch (err) {
    // TODO: since only Errors are stored in toolResults,
    // we might get rid of toolResults in analysisResults, and add a new `ErrorResult` type
    set(
      makeResultsAppender({
        resultId,
        toolResults: [
          {
            toolName: 'answer',
            toolCallId: createId(),
            args: {},
            result: {
              success: false,
              error: err instanceof Error ? err.message : String(err),
            },
          },
        ],
        toolCalls: [],
      }),
    );
  }
}

export function createAiSlice<PC extends BaseProjectConfig & AiSliceConfig>({
  createModel,
<<<<<<< HEAD
  getApiKey,
}: {
  createModel: (model: string) => LanguageModelV1;
  getApiKey: () => string;
=======
  initialAnalysisPrompt = 'Describe the data in the tables and make a chart providing an overview of the most important features.',
}: {
  createModel: (model: string) => LanguageModelV1;
  initialAnalysisPrompt?: string;
>>>>>>> da6982f5
}): StateCreator<AiSliceState> {
  return createSlice<PC, AiSliceState>((set, get) => ({
    ai: {
      analysisPrompt: initialAnalysisPrompt,
      isRunningAnalysis: false,
      messagesById: new Map(),

      setAnalysisPrompt: (prompt: string) => {
        set((state) =>
          produce(state, (draft) => {
            draft.ai.analysisPrompt = prompt;
          }),
        );
      },

      /**
       * Set the AI model
       * @param model - The model to set
       */
      setAiModel: (model: string) => {
        set((state) =>
          produce(state, (draft) => {
            draft.project.config.ai.model = model;
          }),
        );
      },

      /**
       * Add messages to the project store uniquely by id
       * @param messages - The messages to add.
       */
      addMessages: (messages: AiMessage[]) => {
        set((state) => {
          const newMessages = messages.filter(
            (m) => !state.ai.messagesById.has(m.id),
          );
          const newMessagesById = new Map(state.ai.messagesById);
          for (const m of newMessages) {
            if (!m.id) {
              console.warn('Message has no id', m);
            }
            newMessagesById.set(m.id, m);
          }
          console.log('newMessagesById', Array.from(newMessagesById.values()));
          return {
            ai: {
              ...state.ai,
              messagesById: newMessagesById,
            },
          };
        });
      },

      getMessages: () => {
        return Array.from(get().ai.messagesById.values());
      },

      startAnalysis: async () => {
        const resultId = createId();
        const abortController = new AbortController();
        set((state) =>
          produce(state, (draft) => {
            draft.ai.analysisAbortController = abortController;
            draft.ai.isRunningAnalysis = true;
            draft.project.config.ai.analysisResults.push({
              id: resultId,
              prompt: get().ai.analysisPrompt,
              toolResults: [],
              toolCalls: [],
              toolCallMessages: [],
              analysis: '',
              isCompleted: false,
            });
          }),
        );

        get().ai.addMessages([
          {
            id: createId(),
            role: 'user',
            content: get().ai.analysisPrompt,
          },
        ]);

        try {
          await executeAnalysis({
            resultId,
            prompt: get().ai.analysisPrompt,
            model: createModel(get().project.config.ai.model),
            apiKey: getApiKey(),
            abortController,
            addMessages: get().ai.addMessages,
            set,
          });
<<<<<<< HEAD
=======
          console.log('final result', {toolResults, toolCalls, ...rest});
          // get().ai.addMessages([
          //   {
          //     id: createId(),
          //     role: 'tool',
          //     content: [],
          //     // @ts-ignore
          //     tool_call_id: toolCalls[toolCalls.length - 1].toolCallId,
          //   } satisfies AiMessage,
          // ]);
          // set(
          //   makeResultsAppender({
          //     resultId,
          //     toolResults,
          //     toolCalls: rest.toolCalls,
          //   }),
          // );
        } catch (err) {
          set(
            makeResultsAppender({
              resultId,
              toolResults: [
                {
                  toolName: 'answer',
                  toolCallId: createId(),
                  args: {},
                  result: {
                    success: false,
                    error: err instanceof Error ? err.message : String(err),
                  },
                },
              ],
              toolCalls: [],
            }),
          );
>>>>>>> da6982f5
        } finally {
          set((state) =>
            produce(state, (draft) => {
              draft.ai.isRunningAnalysis = false;
              draft.ai.analysisPrompt = '';
            }),
          );
        }
      },
      cancelAnalysis: () => {
        set((state) =>
          produce(state, (draft) => {
            draft.ai.isRunningAnalysis = false;
          }),
        );
        get().ai.analysisAbortController?.abort('Analysis cancelled');
      },
    },
  }));
}

function findResultById(analysisResults: AnalysisResultSchema[], id: string) {
  return analysisResults.find((r: AnalysisResultSchema) => r.id === id);
}

/**
 * Returns a function that will update the state by appending new results
 * to the analysis results.
 * @param resultId - The result id
 * @param toolCalls - The tool calls that were executed by the LLM, e.g. "query" or "chart" ("map" will be added soon)
 * @param toolCallMessages - The tool call messages that were created by some of our defined TOOLS, e.g. the table with query result. It's an array of React/JSX elements. toolCallId is used to link the message to the tool call.
 * @param toolResults - The new tool results. TODO: remove this, we don't need this since the tool results are the content sent back to LLM as a response, so there is no need to use them in analysis
 * @param analysis - The analysis is the content generated after all the tool calls have been executed
 * @param isCompleted - Whether the analysis is completed
 * @returns The new state
 */
function makeResultsAppender<PC extends BaseProjectConfig & AiSliceConfig>({
  resultId,
  toolResults,
  toolCalls,
  analysis,
  isCompleted,
  toolCallMessages,
}: {
  resultId: string;
  toolResults?: ToolResultSchema[];
  toolCalls?: ToolCallSchema[];
  analysis?: string;
  isCompleted?: boolean;
  toolCallMessages?: ToolCallMessage[];
}) {
  return (state: ProjectState<PC>) =>
    produce(state, (draft) => {
      const result = findResultById(
        draft.project.config.ai.analysisResults,
        resultId,
      );
      if (result) {
        if (toolResults) {
          result.toolResults = [...result.toolResults, ...toolResults];
        }
        if (toolCalls) {
          result.toolCalls = [...result.toolCalls, ...toolCalls];
        }
        if (toolCallMessages) {
          result.toolCallMessages = [
            ...result.toolCallMessages,
            ...toolCallMessages,
          ];
        }
        if (analysis) {
          result.analysis = analysis;
        }
        if (isCompleted) {
          result.isCompleted = isCompleted;
        }
      } else {
        console.error('Result not found', resultId);
      }
    });
}

type ProjectConfigWithAi = BaseProjectConfig & AiSliceConfig;
type ProjectStateWithAi = ProjectState<ProjectConfigWithAi> & AiSliceState;

export function useStoreWithAi<T>(
  selector: (state: ProjectStateWithAi) => T,
): T {
  return useBaseProjectStore<
    BaseProjectConfig & AiSliceConfig,
    ProjectState<ProjectConfigWithAi>,
    T
  >((state) => selector(state as unknown as ProjectStateWithAi));
}<|MERGE_RESOLUTION|>--- conflicted
+++ resolved
@@ -142,17 +142,12 @@
 
 export function createAiSlice<PC extends BaseProjectConfig & AiSliceConfig>({
   createModel,
-<<<<<<< HEAD
   getApiKey,
+  initialAnalysisPrompt = 'Describe the data in the tables and make a chart providing an overview of the most important features.',
 }: {
   createModel: (model: string) => LanguageModelV1;
   getApiKey: () => string;
-=======
-  initialAnalysisPrompt = 'Describe the data in the tables and make a chart providing an overview of the most important features.',
-}: {
-  createModel: (model: string) => LanguageModelV1;
   initialAnalysisPrompt?: string;
->>>>>>> da6982f5
 }): StateCreator<AiSliceState> {
   return createSlice<PC, AiSliceState>((set, get) => ({
     ai: {
@@ -247,44 +242,6 @@
             addMessages: get().ai.addMessages,
             set,
           });
-<<<<<<< HEAD
-=======
-          console.log('final result', {toolResults, toolCalls, ...rest});
-          // get().ai.addMessages([
-          //   {
-          //     id: createId(),
-          //     role: 'tool',
-          //     content: [],
-          //     // @ts-ignore
-          //     tool_call_id: toolCalls[toolCalls.length - 1].toolCallId,
-          //   } satisfies AiMessage,
-          // ]);
-          // set(
-          //   makeResultsAppender({
-          //     resultId,
-          //     toolResults,
-          //     toolCalls: rest.toolCalls,
-          //   }),
-          // );
-        } catch (err) {
-          set(
-            makeResultsAppender({
-              resultId,
-              toolResults: [
-                {
-                  toolName: 'answer',
-                  toolCallId: createId(),
-                  args: {},
-                  result: {
-                    success: false,
-                    error: err instanceof Error ? err.message : String(err),
-                  },
-                },
-              ],
-              toolCalls: [],
-            }),
-          );
->>>>>>> da6982f5
         } finally {
           set((state) =>
             produce(state, (draft) => {
