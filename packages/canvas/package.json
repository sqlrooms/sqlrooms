--- conflicted
+++ resolved
@@ -28,11 +28,7 @@
     "@sqlrooms/vega": "workspace:*",
     "@xyflow/react": "^12.0.2",
     "immer": "^10.1.1",
-<<<<<<< HEAD
     "lucide-react": "^0.474.0",
-=======
-    "lucide-react": "^0.542.0",
->>>>>>> 8dcb4652
     "zod": "^3.25.73"
   },
   "peerDependencies": {
