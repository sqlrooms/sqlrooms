{
  "name": "@sqlrooms/canvas",
  "version": "0.26.1-rc.13",
  "main": "dist/index.js",
  "types": "dist/index.d.ts",
  "module": "dist/index.js",
  "type": "module",
  "exports": {
    ".": {
      "types": "./dist/index.d.ts",
      "import": "./dist/index.js"
    },
    "./crdt": {
      "types": "./dist/crdt.d.ts",
      "import": "./dist/crdt.js"
    }
  },
  "sideEffects": [
    "*.css"
  ],
  "author": "SQLRooms Contributors",
  "license": "MIT",
  "repository": {
    "type": "git",
    "url": "https://github.com/sqlrooms/sqlrooms.git"
  },
  "files": [
    "dist"
  ],
  "publishConfig": {
    "access": "public"
  },
  "dependencies": {
    "@paralleldrive/cuid2": "^3.0.0",
    "@sqlrooms/ai": "workspace:*",
    "@sqlrooms/data-table": "workspace:*",
<<<<<<< HEAD
    "@sqlrooms/cells": "workspace:*",
=======
    "@sqlrooms/crdt": "workspace:*",
>>>>>>> 783e0b52
    "@sqlrooms/duckdb": "workspace:*",
    "@sqlrooms/room-shell": "workspace:*",
    "@sqlrooms/sql-editor": "workspace:*",
    "@sqlrooms/ui": "workspace:*",
    "@sqlrooms/vega": "workspace:*",
    "@xyflow/react": "^12.8.5",
    "immer": "^11.0.1",
    "loro-mirror": "^1.1.2",
    "lucide-react": "^0.556.0",
    "zod": "^4.1.8"
  },
  "peerDependencies": {
    "react": ">=18",
    "react-dom": ">=18"
  },
  "scripts": {
    "dev": "tsc -w",
    "build": "tsc",
    "lint": "eslint .",
    "typecheck": "tsc --noEmit",
    "typedoc": "typedoc"
  }
}<|MERGE_RESOLUTION|>--- conflicted
+++ resolved
@@ -34,11 +34,8 @@
     "@paralleldrive/cuid2": "^3.0.0",
     "@sqlrooms/ai": "workspace:*",
     "@sqlrooms/data-table": "workspace:*",
-<<<<<<< HEAD
     "@sqlrooms/cells": "workspace:*",
-=======
     "@sqlrooms/crdt": "workspace:*",
->>>>>>> 783e0b52
     "@sqlrooms/duckdb": "workspace:*",
     "@sqlrooms/room-shell": "workspace:*",
     "@sqlrooms/sql-editor": "workspace:*",
