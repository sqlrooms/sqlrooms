import {createId} from '@paralleldrive/cuid2';
import {
  AiSliceState,
  createAiSlice,
  createDefaultAiInstructions,
  createDefaultAiTools,
} from '@sqlrooms/ai';
import {DuckDbSliceState, escapeId} from '@sqlrooms/duckdb';
import {
<<<<<<< HEAD
  BaseRoomConfig,
=======
>>>>>>> 0ffa86ed
  BaseRoomStoreState,
  createSlice,
  useBaseRoomStore,
} from '@sqlrooms/room-shell';
import {createVegaChartTool} from '@sqlrooms/vega';
import type {Viewport, XYPosition} from '@xyflow/react';
import {
  addEdge,
  applyEdgeChanges,
  applyNodeChanges,
  Connection,
  type EdgeChange,
  type NodeChange,
} from '@xyflow/react';
import {produce} from 'immer';
import {z} from 'zod';
import {findNodeById, topoSortAll, topoSortDownstream} from './dag';

const DEFAULT_NODE_WIDTH = 800;
const DEFAULT_NODE_HEIGHT = 600;
const CANVAS_SCHEMA_NAME = 'canvas';

export const CanvasNodeTypes = z.enum(['sql', 'vega']);
export type CanvasNodeTypes = z.infer<typeof CanvasNodeTypes>;

export const CanvasNodeData = z.discriminatedUnion('type', [
  z.object({
    title: z.string().default('Untitled'),
    type: z.literal('sql'),
    sql: z.string().optional(),
  }),
  z.object({
    title: z.string().default('Untitled'),
    type: z.literal('vega'),
    sql: z.string().optional(),
    vegaSpec: z.any().optional(),
  }),
]);
export type CanvasNodeData = z.infer<typeof CanvasNodeData>;

type SqlData = Extract<CanvasNodeData, {type: 'sql'}>;
function isSqlData(data: CanvasNodeData): data is SqlData {
  return data.type === 'sql';
}

function getUniqueSqlTitle(
  nodes: CanvasNodeSchema[],
  baseTitle: string,
  excludeNodeId?: string,
): string {
  const existing = new Set(
    nodes
      .filter((n) => n.type === 'sql' && n.id !== (excludeNodeId || ''))
      .map((n) => n.data.title || ''),
  );
  if (!existing.has(baseTitle)) return baseTitle;
  let counter = 1;
  while (existing.has(`${baseTitle} ${counter}`)) counter += 1;
  return `${baseTitle} ${counter}`;
}

export const CanvasNodeSchema = z.object({
  id: z.string(),
  position: z.object({x: z.number(), y: z.number()}),
  type: CanvasNodeTypes,
  data: CanvasNodeData,
  width: z.number(),
  height: z.number(),
});
export type CanvasNodeSchema = z.infer<typeof CanvasNodeSchema>;

export const CanvasEdgeSchema = z.object({
  id: z.string(),
  source: z.string(),
  target: z.string(),
});
export type CanvasEdgeSchema = z.infer<typeof CanvasEdgeSchema>;

export type SqlNodeQueryResult =
  | {status: 'idle'}
  | {status: 'loading'}
  | {status: 'error'; error: string}
  | {status: 'success'; tableName: string; lastQueryStatement: string};

export const CanvasSliceConfig = z.object({
  viewport: z.object({
    x: z.number(),
    y: z.number(),
    zoom: z.number(),
  }),
  nodes: z.array(CanvasNodeSchema).default([]),
  edges: z.array(CanvasEdgeSchema).default([]),
});
export type CanvasSliceConfig = z.infer<typeof CanvasSliceConfig>;

export type CanvasSliceState = AiSliceState & {
  canvas: {
    config: CanvasSliceConfig;
    isAssistantOpen: boolean;
    sqlResults: Record<string, SqlNodeQueryResult>;
    initialize: () => Promise<void>;
    setConfig: (config: CanvasSliceConfig) => void;
    setViewport: (viewport: Viewport) => void;
    setAssistantOpen: (isAssistantOpen: boolean) => void;
    addNode: (params: {
      parentId?: string;
      nodeType?: CanvasNodeTypes;
      initialPosition?: XYPosition;
    }) => string;
    executeDownstreamFrom: (nodeId: string) => Promise<void>;
    renameNode: (nodeId: string, newTitle: string) => Promise<void>;
    updateNode: (
      nodeId: string,
      updater: (data: CanvasNodeData) => CanvasNodeData,
    ) => void;
    deleteNode: (nodeId: string) => void;
    applyNodeChanges: (changes: NodeChange<CanvasNodeSchema>[]) => void;
    applyEdgeChanges: (changes: EdgeChange<CanvasEdgeSchema>[]) => void;
    addEdge: (edge: Connection) => void;
    executeSqlNodeQuery: (
      nodeId: string,
      opts?: {cascade?: boolean},
    ) => Promise<void>;
  };
};

export function createDefaultCanvasConfig(
  props?: Partial<CanvasSliceConfig>,
): CanvasSliceConfig {
  return {
    viewport: {x: 0, y: 0, zoom: 1},
    nodes: [],
    edges: [],
    ...props,
  };
}

export function createCanvasSlice(props: {
  config?: Partial<CanvasSliceConfig>;
  ai?: Partial<Parameters<typeof createAiSlice>[0]>;
}) {
  return createSlice<
    CanvasSliceState,
    BaseRoomStoreState & DuckDbSliceState & CanvasSliceState
  >((set, get, store) => ({
    ...createAiSlice({
      getInstructions: () => {
        return createDefaultAiInstructions(store);
      },
      tools: {
        ...createDefaultAiTools(store),
        chart: createVegaChartTool(),
        ...props.ai?.tools,
      },
      ...props.ai,
    })(set, get, store),
    canvas: {
      config: createDefaultCanvasConfig(props.config),
      isAssistantOpen: false,
      sqlResults: {},
      setConfig: (config) => {
        set((state) =>
          produce(state, (draft) => {
            draft.canvas.config = config;
          }),
        );
      },
      setAssistantOpen: (isAssistantOpen) => {
        set((state) =>
          produce(state, (draft) => {
            draft.canvas.isAssistantOpen = isAssistantOpen;
          }),
        );
      },

      async initialize() {
        // Execute SQL nodes in topological order based on edges
        const nodes = get().canvas.config.nodes;
        const edges = get().canvas.config.edges;

        const order = topoSortAll(nodes, edges);

        // Execute SQL nodes sequentially to ensure parents finish before children
        for (const nodeId of order) {
          const node = findNodeById(get().canvas.config.nodes, nodeId);
          if (!node || !isSqlData(node.data)) continue;
          const sqlText = node.data.sql || '';
          if (!sqlText.trim()) continue;
          // Await ensures table creation completes before children execute
          await get().canvas.executeSqlNodeQuery(nodeId, {cascade: false});
        }

        await get().db.refreshTableSchemas();
      },

      addNode: ({
        parentId,
        nodeType = 'sql',
        initialPosition,
      }: {
        parentId?: string;
        nodeType?: CanvasNodeTypes;
        initialPosition?: XYPosition;
      }) => {
        const newId = createId();
        set((state) =>
          produce(state, (draft) => {
            const parent = parentId
              ? findNodeById(draft.canvas.config.nodes, parentId)
              : undefined;
            const position: XYPosition = initialPosition
              ? initialPosition
              : parent
                ? {
                    x: parent.position.x + parent.width + 100,
                    y: parent.position.y,
                  }
                : {
                    x: draft.canvas.config.viewport.x + 100,
                    y: draft.canvas.config.viewport.y + 100,
                  };
            const firstTable = draft.db.tables.find(
              (t) => t.table.schema === 'main',
            );

            const getInitialSqlForNewSqlNode = () => {
              if (parent && isSqlData(parent.data)) {
                const parentResults = draft.canvas.sqlResults[parent.id];
                const parentTitle = parent.data.title || 'Query';
                const fallbackParentTable = `${CANVAS_SCHEMA_NAME}.${escapeId(parentTitle)}`;
                const parentTableName =
                  parentResults && parentResults.status === 'success'
                    ? parentResults.tableName
                    : fallbackParentTable;
                return `SELECT * FROM ${parentTableName}`;
              }
              return firstTable
                ? `SELECT * FROM ${firstTable.table.table}`
                : `SELECT 1`;
            };

            const newSqlTitle = getUniqueSqlTitle(
              draft.canvas.config.nodes,
              'Query',
            );
            const initialSql = getInitialSqlForNewSqlNode();

            draft.canvas.config.nodes.push({
              id: newId,
              position,
              width: DEFAULT_NODE_WIDTH,
              height: DEFAULT_NODE_HEIGHT,
              type: nodeType,
              data: (nodeType === 'sql'
                ? {
                    title: newSqlTitle,
                    type: 'sql',
                    sql: initialSql,
                  }
                : {
                    title: 'Chart',
                    type: 'vega',
                  }) as CanvasNodeData,
            });
            if (parentId) {
              draft.canvas.config.edges.push({
                id: `${parentId}-${newId}`,
                source: parentId,
                target: newId,
              });
            }
          }),
        );
        return newId;
      },

      executeDownstreamFrom: async (nodeId: string) => {
        const allNodes = get().canvas.config.nodes;
        const allEdges = get().canvas.config.edges;
        const downstreamOrder = topoSortDownstream(nodeId, allNodes, allEdges);
        for (const childId of downstreamOrder) {
          const child = findNodeById(allNodes, childId);
          if (!child || !isSqlData(child.data)) continue;
          const text = child.data.sql || '';
          if (!text.trim()) continue;
          await get().canvas.executeSqlNodeQuery(childId, {cascade: false});
        }
        await get().db.refreshTableSchemas();
      },

      addEdge: (connection) => {
        set((state) =>
          produce(state, (draft) => {
            draft.canvas.config.edges = addEdge(
              connection,
              draft.canvas.config.edges,
            );
          }),
        );
      },

      updateNode: (nodeId, updater) => {
        set((state) =>
          produce(state, (draft) => {
            const node = findNodeById(draft.canvas.config.nodes, nodeId);
            if (node) {
              node.data = updater(node.data as CanvasNodeData);
            }
          }),
        );
      },

      renameNode: async (nodeId: string, newTitle: string) => {
        const node = findNodeById(get().canvas.config.nodes, nodeId);
        if (!node) throw new Error('Node not found');
        if (!isSqlData(node.data)) {
          set((state) =>
            produce(state, (draft) => {
              const dnode = findNodeById(draft.canvas.config.nodes, nodeId);
              if (dnode) dnode.data.title = newTitle;
            }),
          );
          return;
        }

        const prevTitle = node.data.title || 'result';
        if (prevTitle === newTitle) return;

        // Ensure title uniqueness among SQL nodes by adjusting to a unique variant
        const uniqueTitle = getUniqueSqlTitle(
          get().canvas.config.nodes,
          newTitle,
          nodeId,
        );

        const connector = await get().db.getConnector();
        await connector.query(
          `CREATE SCHEMA IF NOT EXISTS ${CANVAS_SCHEMA_NAME}`,
        );

        const result = get().canvas.sqlResults[nodeId];
        const oldTableName =
          result && result.status === 'success'
            ? result.tableName
            : `${CANVAS_SCHEMA_NAME}.${escapeId(prevTitle)}`;

        await connector.query(
          `ALTER TABLE ${oldTableName} RENAME TO ${escapeId(uniqueTitle)}`,
        );

        const newQualified = `${CANVAS_SCHEMA_NAME}.${escapeId(uniqueTitle)}`;
        set((state) =>
          produce(state, (draft) => {
            const dnode = findNodeById(draft.canvas.config.nodes, nodeId);
            if (dnode) dnode.data.title = uniqueTitle;
            const r = draft.canvas.sqlResults[nodeId];
            if (r && r.status === 'success') r.tableName = newQualified;
          }),
        );

        await get().db.refreshTableSchemas();

        // Recompute children since upstream table name changed
        await get().canvas.executeDownstreamFrom(nodeId);
      },

      deleteNode: (nodeId) => {
        const current = get();
        const node = findNodeById(current.canvas.config.nodes, nodeId);
        let tableToDrop: string | undefined;
        if (node && isSqlData(node.data)) {
          const title = node.data.title || 'result';
          const res = current.canvas.sqlResults[nodeId];
          tableToDrop =
            res && res.status === 'success'
              ? res.tableName
              : `${CANVAS_SCHEMA_NAME}.${escapeId(title)}`;
        }

        set((state) =>
          produce(state, (draft) => {
            draft.canvas.config.nodes = draft.canvas.config.nodes.filter(
              (n) => n.id !== nodeId,
            );
            draft.canvas.config.edges = draft.canvas.config.edges.filter(
              (e) => e.source !== nodeId && e.target !== nodeId,
            );
            // Clear stored result for the node
            delete draft.canvas.sqlResults[nodeId];
            if (draft.canvas.config.nodes.length === 0) {
              draft.canvas.config.viewport.x = 0;
              draft.canvas.config.viewport.y = 0;
            }
          }),
        );

        if (tableToDrop) {
          (async () => {
            try {
              const connector = await get().db.getConnector();
              await connector.query(`DROP TABLE IF EXISTS ${tableToDrop}`);
              await get().db.refreshTableSchemas();
            } catch (e) {
              // eslint-disable-next-line no-console
              console.warn(
                '[canvas.deleteNode] Failed to drop table for node',
                nodeId,
                e,
              );
            }
          })();
        }
      },

      applyNodeChanges: (changes) => {
        set((state) =>
          produce(state, (draft) => {
            draft.canvas.config.nodes = applyNodeChanges(
              changes,
              draft.canvas.config.nodes,
            );
          }),
        );
      },

      applyEdgeChanges: (changes) => {
        set((state) =>
          produce(state, (draft) => {
            draft.canvas.config.edges = applyEdgeChanges(
              changes,
              draft.canvas.config.edges,
            );
          }),
        );
      },

      setViewport: (viewport) => {
        set((state) =>
          produce(state, (draft) => {
            draft.canvas.config.viewport = viewport;
          }),
        );
      },

      executeSqlNodeQuery: async (
        nodeId: string,
        opts?: {cascade?: boolean},
      ) => {
        const node = findNodeById(get().canvas.config.nodes, nodeId);
        if (!node || !isSqlData(node.data)) return;
        const sql = node.data.sql || '';
        const title = node.data.title || 'result';

        set((state) =>
          produce(state, (draft) => {
            draft.canvas.sqlResults[nodeId] = {status: 'loading'};
          }),
        );

        try {
          // Validate it's a single select
          const parsed = await get().db.sqlSelectToJson(sql);
          if (parsed.error) {
            throw new Error(
              parsed.error_message || 'Not a valid SELECT statement',
            );
          }

          // Create schema and table
          const connector = await get().db.getConnector();
          await connector.query(
            `CREATE SCHEMA IF NOT EXISTS ${CANVAS_SCHEMA_NAME}`,
          );

          const tableName = `${CANVAS_SCHEMA_NAME}.${escapeId(title)}`;
          await connector.query(
            `CREATE OR REPLACE TABLE ${tableName} AS ${sql}`,
          );

          set((state) =>
            produce(state, (draft) => {
              draft.canvas.sqlResults[nodeId] = {
                status: 'success',
                tableName,
                lastQueryStatement: sql,
              };
            }),
          );

          // Cascade execution to downstream SQL nodes (topologically) unless disabled
          if (opts?.cascade !== false) {
            await get().canvas.executeDownstreamFrom(nodeId);
          }
        } catch (e) {
          const message = e instanceof Error ? e.message : String(e);
          set((state) =>
            produce(state, (draft) => {
              draft.canvas.sqlResults[nodeId] = {
                status: 'error',
                error: message,
              };
            }),
          );
        }
      },
    },
  }));
}

export type DuckDbSliceStateWithCanvas = DuckDbSliceState & CanvasSliceState;

export function useStoreWithCanvas<T>(
  selector: (state: DuckDbSliceStateWithCanvas) => T,
): T {
  return useBaseRoomStore<BaseRoomStoreState, T>((state) =>
    selector(state as unknown as DuckDbSliceStateWithCanvas),
  );
}<|MERGE_RESOLUTION|>--- conflicted
+++ resolved
@@ -7,10 +7,6 @@
 } from '@sqlrooms/ai';
 import {DuckDbSliceState, escapeId} from '@sqlrooms/duckdb';
 import {
-<<<<<<< HEAD
-  BaseRoomConfig,
-=======
->>>>>>> 0ffa86ed
   BaseRoomStoreState,
   createSlice,
   useBaseRoomStore,
