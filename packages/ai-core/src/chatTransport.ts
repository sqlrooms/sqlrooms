import {
  DefaultChatTransport,
  UIMessage,
  convertToModelMessages,
  streamText,
  lastAssistantMessageIsCompleteWithToolCalls,
} from 'ai';
import type {DataUIPart, LanguageModel, ToolSet} from 'ai';
import {createOpenAICompatible} from '@ai-sdk/openai-compatible';
import {convertToVercelAiToolV5, OpenAssistantTool} from '@openassistant/utils';
import {produce} from 'immer';
import {getErrorMessageForDisplay} from '@sqlrooms/utils';
import type {AnalysisSessionSchema} from '@sqlrooms/ai-config';
import {AddToolResult} from './types';
import type {AiSliceStateForTransport} from './types';
import type {StoreApi} from '@sqlrooms/room-store';
import {ToolAbortError} from './utils';

/**
 * Validates and completes UIMessages to ensure all tool-call parts have corresponding tool-result parts.
 * This is important when canceling with AbortController, which may leave incomplete tool-calls.
 * Assumes sequential tool execution (only one tool runs at a time).
 *
 * @param messages - The messages to validate and complete
 * @returns Cleaned messages with completed tool-call/result pairs
 */
export function completeIncompleteToolCalls(
  messages: UIMessage[],
): UIMessage[] {
  return messages.map((message) => {
    if (message.role !== 'assistant' || !message.parts) {
      return message;
    }

    // Walk backward and complete any TRAILING tool parts that lack output.
    // This covers multi-tool-step aborts where several tool calls were started
    // but the stream was cancelled before the outputs were emitted.
    type ToolPart = {
      type: string;
      toolCallId: string;
      toolName?: string;
      input?: unknown;
      state?: string;
    };
    const isToolPart = (part: unknown): part is ToolPart => {
      if (typeof part !== 'object' || part === null) return false;
      const p = part as Record<string, unknown> & {type?: unknown};
      const typeVal =
        typeof p.type === 'string' ? (p.type as string) : undefined;
      return (
        !!typeVal &&
        'toolCallId' in p &&
        (typeVal === 'dynamic-tool' || typeVal.startsWith('tool-'))
      );
    };

    const updatedParts = [...message.parts];
    let sawAnyTool = false;
    for (let i = updatedParts.length - 1; i >= 0; i--) {
      const current = updatedParts[i] as unknown;
      if (!isToolPart(current)) {
        // Stop once we exit the trailing tool region
        if (sawAnyTool) break;
        continue;
      }
      sawAnyTool = true;
      const toolPart = current as ToolPart;
      const hasOutput = toolPart.state?.startsWith('output');
      if (hasOutput) {
        // Completed tool; continue checking earlier parts just in case
        continue;
      }

      // Synthesize a completed error result for the incomplete tool call
      const base = {
        toolCallId: toolPart.toolCallId,
        state: 'output-error' as const,
        input: toolPart.input ?? {},
        errorText: 'Operation cancelled by user',
        providerExecuted: false,
      };

      const syntheticPart =
        toolPart.type === 'dynamic-tool'
          ? {
              type: 'dynamic-tool' as const,
              toolName: toolPart.toolName || 'unknown',
              ...base,
            }
          : {type: toolPart.type as string, ...base};

      updatedParts[i] =
        syntheticPart as unknown as (typeof message.parts)[number];
    }

    return {
      ...message,
      parts: updatedParts,
    };
  });
}

export type ToolCall = {
  input: string;
  toolCallId: string;
  toolName: string;
  type: 'tool-input-available';
};

export type ChatTransportConfig = {
  store: StoreApi<AiSliceStateForTransport>;
  defaultProvider: string;
  defaultModel: string;
  apiKey: string;
  baseUrl?: string;
  headers?: Record<string, string>;
  getInstructions: () => string;
  /**
   * Optional: supply a pre-configured custom model.
   * e.g. import {xai} from "@ai-sdk/xai";
   * getCustomModel: () => xai('grok-4')
   * If provided, this model will be used instead of the default OpenAI-compatible client.
   */
  getCustomModel?: () => LanguageModel | undefined;
};

/**
 * Creates a handler for tool completion that updates the tool additional data in the store
 */
<<<<<<< HEAD
export function createOnToolCompletedHandler(store: StoreApi<AiSliceState>) {
=======
function createOnToolCompletedHandler(
  store: StoreApi<AiSliceStateForTransport>,
) {
>>>>>>> a58ef438
  return (toolCallId: string, additionalData: unknown) => {
    const sessionId = store.getState().ai.config.currentSessionId;
    if (!sessionId) return;

    store
      .getState()
      .ai.setSessionToolAdditionalData(sessionId, toolCallId, additionalData);
  };
}

/**
 * Converts OpenAssistant tools to Vercel AI SDK tools with onToolCompleted handler
 */
export function convertToAiSDKTools(
  tools: Record<string, OpenAssistantTool>,
  onToolCompleted?: (toolCallId: string, additionalData: unknown) => void,
): ToolSet {
  return Object.entries(tools || {}).reduce(
    (acc: ToolSet, [name, tool]: [string, OpenAssistantTool]) => {
      acc[name] = convertToVercelAiToolV5({
        ...tool,
        onToolCompleted: (toolCallId: string, additionalData: unknown) => {
          if (tool.onToolCompleted) {
            tool.onToolCompleted(toolCallId, additionalData);
          }
          onToolCompleted?.(toolCallId, additionalData);
        },
      });
      return acc;
    },
    {},
  );
}

export function createLocalChatTransportFactory({
  store,
  defaultProvider,
  defaultModel,
  apiKey,
  baseUrl,
  headers,
  getInstructions,
  getCustomModel,
}: ChatTransportConfig) {
  return () => {
    const fetchImpl = async (_input: RequestInfo | URL, init?: RequestInit) => {
      // Resolve provider/model and client at call time to pick up latest settings
      const state = store.getState();
      const currentSession = state.ai.getCurrentSession();
      const provider = currentSession?.modelProvider || defaultProvider;
      const modelId = currentSession?.model || defaultModel;

      // Prefer a user-supplied model if available
      let model: LanguageModel | undefined = getCustomModel?.();

      // Fallback to OpenAI-compatible if no custom model provided
      if (!model) {
        const openai = createOpenAICompatible({
          apiKey,
          name: provider,
          baseURL: baseUrl || 'https://api.openai.com/v1',
          headers,
        });
        model = openai.chatModel(modelId);
      }

      // Parse caller-supplied body defensively to avoid breaking the stream
      const body = init?.body as string;
      let parsed: unknown = {};
      try {
        parsed = body ? JSON.parse(body) : {};
      } catch {
        parsed = {};
      }
      const parsedObj = (parsed as {messages?: unknown}) || {};
      const messagesCopy = Array.isArray(parsedObj.messages)
        ? (parsedObj.messages as UIMessage[])
        : [];

      const onToolCompleted = createOnToolCompletedHandler(store);
      const tools = convertToAiSDKTools(state.ai.tools || {}, onToolCompleted);
      // Remove execute from tools for the model call so tool invocations are
      // handled exclusively by onChatToolCall. convertToAiSDKTools is expected
      // to return fresh tool objects; if that ever changes, clone before mutate.
      Object.values(tools).forEach((tool) => {
        tool.execute = undefined;
      });

      // get system instructions dynamically at request time to ensure fresh table schema
      const systemInstructions = getInstructions();

      const result = streamText({
        model,
        messages: convertToModelMessages(messagesCopy),
        tools,
        system: systemInstructions,
        abortSignal: state.ai.analysisAbortController?.signal,
        temperature: 0.0,
      });

      return result.toUIMessageStreamResponse();
    };

    return new DefaultChatTransport({fetch: fetchImpl});
  };
}

export function createRemoteChatTransportFactory(params: {
  store: StoreApi<AiSliceStateForTransport>;
  defaultProvider: string;
  defaultModel: string;
}) {
  return (endpoint: string, headers?: Record<string, string>) => {
    const fetchImpl = async (input: RequestInfo | URL, init?: RequestInit) => {
      // Get current session's model and provider at request time
      const state = params.store.getState();
      const currentSession = state.ai.getCurrentSession();
      const modelProvider =
        currentSession?.modelProvider || params.defaultProvider;
      const model = currentSession?.model || params.defaultModel;

      // Parse the existing body and add model information (defensive parsing)
      const body = init?.body as string;
      let parsed: unknown = {};
      try {
        parsed = body ? JSON.parse(body) : {};
      } catch {
        parsed = {};
      }

      const parsedObj =
        typeof parsed === 'object' && parsed !== null
          ? (parsed as Record<string, unknown>)
          : {};
      const enhancedBody = {
        ...parsedObj,
        modelProvider,
        model,
      };

      // Make the request with enhanced body
      return fetch(input, {
        ...init,
        body: JSON.stringify(enhancedBody),
      });
    };

    return new DefaultChatTransport({
      api: endpoint,
      credentials: 'include',
      headers,
      fetch: fetchImpl,
    });
  };
}

export function createChatHandlers({
  store,
}: {
  store: StoreApi<AiSliceStateForTransport>;
}) {
  return {
    onChatToolCall: async ({
      toolCall,
      addToolResult,
    }: {
      toolCall: ToolCall;
      addToolResult?: AddToolResult;
    }) => {
      const {input, toolCallId, toolName} = toolCall;
      try {
        // handle client tools
        const state = store.getState();

        // Check if the stream was aborted before executing tool
        if (state.ai.analysisAbortController?.signal.aborted) {
          if (addToolResult) {
            addToolResult({
              tool: toolName,
              toolCallId,
              state: 'output-error',
              errorText: 'Operation cancelled by user',
            });
          }
          return;
        }

        const onToolCompleted = createOnToolCompletedHandler(store);
        const tools = convertToAiSDKTools(
          state.ai.tools || {},
          onToolCompleted,
        );

        // find tool from tools using toolName
        const tool = tools[toolName];
        if (tool && state.ai.tools[toolName]?.execute && tool.execute) {
          // Always provide a defined messages array to the tool runtime
          const sessionMessages = (state.ai.getCurrentSession()?.uiMessages ??
            []) as UIMessage[];
          const llmResult = await tool.execute(input, {
            toolCallId,
            messages: convertToModelMessages(sessionMessages),
            abortSignal: state.ai.analysisAbortController?.signal,
          });

          if (addToolResult) {
            // Note: When using sendAutomaticallyWhen, avoid awaiting addToolResult to prevent deadlocks
            addToolResult({
              tool: toolName,
              toolCallId,
              output: llmResult,
            });
          }
        } else {
          // Tool has no execute function - wait for UI component to call addToolResult
          // Check if there's a ToolComponent for this tool
          const hasToolComponent = !!state.ai.findToolComponent(toolName);
          if (hasToolComponent && state.ai.waitForToolResult) {
            try {
              // Wait for the UI component to call addToolResult
              await state.ai.waitForToolResult(
                toolCallId,
                state.ai.analysisAbortController?.signal,
              );
            } catch (error) {
              // If waiting was cancelled or failed, ensure we add an error result
              if (addToolResult && error instanceof Error) {
                addToolResult({
                  tool: toolName,
                  toolCallId,
                  state: 'output-error',
                  errorText: error.message,
                });
              }
              // Re-throw to let the outer catch handle it
              throw error;
            }
          }
          // If no ToolComponent, we still return (no-op) - the UI won't render anything
          // and the tool call will remain incomplete, which is fine for error handling
        }
      } catch (error) {
        // Check if this is an abort error
        const isAbortError = error instanceof ToolAbortError;

        if (addToolResult) {
          addToolResult({
            tool: toolName,
            toolCallId,
            state: 'output-error',
            errorText: isAbortError
              ? 'Operation cancelled by user'
              : getErrorMessageForDisplay(error),
          });
        }
      }
    },
    // eslint-disable-next-line @typescript-eslint/no-explicit-any
    onChatData: (dataPart: DataUIPart<any>) => {
      // Handle additional tool output data from the backend (defensive guards)
      if (
        dataPart.type === 'data-tool-additional-output' &&
        dataPart.data &&
        (dataPart.data as {toolCallId?: unknown}).toolCallId != null
      ) {
        const {toolCallId, output} = dataPart.data as {
          toolCallId: string;
          output: unknown;
        };

        // Store the additional data in the session
        const currentSessionId = store.getState().ai.config.currentSessionId;
        if (currentSessionId) {
          store
            .getState()
            .ai.setSessionToolAdditionalData(
              currentSessionId,
              toolCallId,
              output,
            );
        }
      }
    },
    onChatFinish: ({messages}: {messages: UIMessage[]}) => {
      try {
        const currentSessionId = store.getState().ai.config.currentSessionId;
        if (!currentSessionId) return;

        // If the analysis has been aborted, force-complete and clean up immediately
        const aborted =
          !!store.getState().ai.analysisAbortController?.signal.aborted;
        if (aborted) {
          // If messages are empty (possible when stopping immediately), fall back to existing session messages
          const sessionMessages =
            (store.getState().ai.getCurrentSession()
              ?.uiMessages as UIMessage[]) || [];
          const sourceMessages =
            messages && messages.length > 0 ? messages : sessionMessages;

          const completedMessages = completeIncompleteToolCalls(sourceMessages);
          store
            .getState()
            .ai.setSessionUiMessages(currentSessionId, completedMessages);

          // Ensure an analysis result exists and is marked as cancelled
          store.setState((state: AiSliceStateForTransport) =>
            produce(state, (draft: AiSliceStateForTransport) => {
              draft.ai.isRunningAnalysis = false;
              draft.ai.analysisAbortController = undefined;

              const targetSession = draft.ai.config.sessions.find(
                (s: AnalysisSessionSchema) => s.id === currentSessionId,
              );
              if (!targetSession) return;

              // Find the last user message
              const lastUserMessage = completedMessages
                .filter((msg) => msg.role === 'user')
                .slice(-1)[0];
              if (!lastUserMessage) return;

              const promptText = lastUserMessage.parts
                .filter((part) => part.type === 'text')
                .map((part) => (part as {text: string}).text)
                .join('');

              const pendingIndex = targetSession.analysisResults.findIndex(
                (result) => result.id === '__pending__',
              );

              if (pendingIndex !== -1) {
                targetSession.analysisResults[pendingIndex] = {
                  id: lastUserMessage.id,
                  prompt: promptText,
                  errorMessage: {error: 'Operation cancelled by user'},
                  isCompleted: true,
                };
              } else {
                const existing = targetSession.analysisResults.find(
                  (r) => r.id === lastUserMessage.id,
                );
                if (!existing) {
                  targetSession.analysisResults.push({
                    id: lastUserMessage.id,
                    prompt: promptText,
                    errorMessage: {error: 'Operation cancelled by user'},
                    isCompleted: true,
                  });
                }
              }
            }),
          );
          return;
        }

        // Complete any incomplete tool-calls before saving (can happen with AbortController)
        const completedMessages = completeIncompleteToolCalls(messages);

        store
          .getState()
          .ai.setSessionUiMessages(currentSessionId, completedMessages);

        // Create or update analysis result with the user message ID for proper correlation
        store.setState((state: AiSliceStateForTransport) =>
          produce(state, (draft: AiSliceStateForTransport) => {
            const targetSession = draft.ai.config.sessions.find(
              (s: AnalysisSessionSchema) => s.id === currentSessionId,
            );
            if (!targetSession) return;

            // Find the last user message to get its ID and prompt
            const lastUserMessage = completedMessages
              .filter((msg) => msg.role === 'user')
              .slice(-1)[0];

            if (lastUserMessage) {
              // Extract text content from user message
              const promptText = lastUserMessage.parts
                .filter((part) => part.type === 'text')
                .map((part) => (part as {text: string}).text)
                .join('');

              // Check if there's a pending analysis result
              const pendingIndex = targetSession.analysisResults.findIndex(
                (result) => result.id === '__pending__',
              );

              if (pendingIndex !== -1) {
                // Update the pending result with actual data
                targetSession.analysisResults[pendingIndex] = {
                  id: lastUserMessage.id,
                  prompt: promptText,
                  isCompleted: true,
                };
              } else {
                // Check if analysis result already exists for this user message
                const existingResult = targetSession.analysisResults.find(
                  (result) => result.id === lastUserMessage.id,
                );

                if (!existingResult) {
                  // Create analysis result with the same ID as the user message
                  targetSession.analysisResults.push({
                    id: lastUserMessage.id,
                    prompt: promptText,
                    isCompleted: true,
                  });
                }
              }
            }
          }),
        );

        // Determine if SDK wants to auto-send a follow-up turn (i.e., more steps pending)
        const shouldAutoSendNext = lastAssistantMessageIsCompleteWithToolCalls({
          messages: completedMessages,
        });

        // Step-aware completion: look only at parts after the most recent step-start
        const lastMessage = completedMessages[completedMessages.length - 1];
        const isLastMessageAssistant = lastMessage?.role === 'assistant';
        let tailHasTool = false;
        if (isLastMessageAssistant) {
          const parts = lastMessage?.parts ?? [];
          let lastStepStartIndex = -1;
          for (let i = parts.length - 1; i >= 0; i--) {
            if (parts[i]?.type === 'step-start') {
              lastStepStartIndex = i;
              break;
            }
          }
          const tailParts = parts.slice(lastStepStartIndex + 1);
          tailHasTool = tailParts.some(
            (part) =>
              typeof part?.type === 'string' &&
              (part.type.startsWith('tool-') || part.type === 'dynamic-tool'),
          );
        }

        // End analysis when there is no autosend and there are no pending tool parts
        // even if the assistant didn't emit additional text (e.g., tool-only tails).
        const shouldEndAnalysis =
          (isLastMessageAssistant && !shouldAutoSendNext && !tailHasTool) ||
          (!shouldAutoSendNext && !isLastMessageAssistant);

        if (shouldEndAnalysis) {
          store.setState((state: AiSliceStateForTransport) =>
            produce(state, (draft: AiSliceStateForTransport) => {
              draft.ai.isRunningAnalysis = false;
              draft.ai.analysisPrompt = '';
              draft.ai.analysisAbortController = undefined;
            }),
          );
        }
      } catch (err) {
        console.error('onChatFinish error:', err);
        throw err;
      }
    },
    onChatError: (error: unknown) => {
      try {
        let errMsg = getErrorMessageForDisplay(error);
        if (!errMsg || errMsg.trim().length === 0) {
          errMsg = 'Unknown error';
        }
        const currentSessionId = store.getState().ai.config.currentSessionId;
        store.setState((state: AiSliceStateForTransport) =>
          produce(state, (draft: AiSliceStateForTransport) => {
            if (!currentSessionId) return;
            const targetSession = draft.ai.config.sessions.find(
              (s: AnalysisSessionSchema) => s.id === currentSessionId,
            );
            if (targetSession) {
              // Ensure message structure is valid even on errors
              const existingMessages = (targetSession.uiMessages ||
                []) as UIMessage[];
              targetSession.uiMessages = completeIncompleteToolCalls(
                existingMessages,
              ) as unknown as AnalysisSessionSchema['uiMessages'];

              // Find the last user message to create analysis result with correct ID
              const uiMessages = targetSession.uiMessages as UIMessage[];
              const lastUserMessage = uiMessages
                .filter((msg) => msg.role === 'user')
                .slice(-1)[0];

              if (lastUserMessage) {
                // Extract text content from user message
                const promptText = lastUserMessage.parts
                  .filter((part) => part.type === 'text')
                  .map((part) => (part as {text: string}).text)
                  .join('');

                // Check if there's a pending analysis result
                const pendingIndex = targetSession.analysisResults.findIndex(
                  (result) => result.id === '__pending__',
                );

                if (pendingIndex !== -1) {
                  // Update the pending result with error
                  targetSession.analysisResults[pendingIndex] = {
                    id: lastUserMessage.id,
                    prompt: promptText,
                    errorMessage: {error: errMsg},
                    isCompleted: true,
                  };
                } else {
                  // Check if analysis result already exists for this user message
                  const existingResult = targetSession.analysisResults.find(
                    (result) => result.id === lastUserMessage.id,
                  );

                  if (!existingResult) {
                    // Create analysis result with the same ID as the user message
                    targetSession.analysisResults.push({
                      id: lastUserMessage.id,
                      prompt: promptText,
                      errorMessage: {error: errMsg},
                      isCompleted: true,
                    });
                  } else {
                    // Update existing result with error message
                    existingResult.errorMessage = {error: errMsg};
                  }
                }
              }
            }
            draft.ai.isRunningAnalysis = false;
            draft.ai.analysisAbortController = undefined;
          }),
        );
      } catch (err) {
        console.error('Failed to store chat error:', err);
        throw err;
      }
    },
  };
}<|MERGE_RESOLUTION|>--- conflicted
+++ resolved
@@ -127,13 +127,9 @@
 /**
  * Creates a handler for tool completion that updates the tool additional data in the store
  */
-<<<<<<< HEAD
-export function createOnToolCompletedHandler(store: StoreApi<AiSliceState>) {
-=======
-function createOnToolCompletedHandler(
+export function createOnToolCompletedHandler(
   store: StoreApi<AiSliceStateForTransport>,
 ) {
->>>>>>> a58ef438
   return (toolCallId: string, additionalData: unknown) => {
     const sessionId = store.getState().ai.config.currentSessionId;
     if (!sessionId) return;
