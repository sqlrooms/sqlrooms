--- conflicted
+++ resolved
@@ -1,10 +1,6 @@
 {
   "name": "@sqlrooms/preset-typescript",
-<<<<<<< HEAD
-  "version": "0.24.8",
-=======
   "version": "0.24.10",
->>>>>>> 47ddb013
   "private": true,
   "publishConfig": {
     "access": "public"
