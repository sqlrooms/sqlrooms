--- conflicted
+++ resolved
@@ -1,10 +1,6 @@
 import {AiSettingsSliceConfig} from '@sqlrooms/ai-config';
 import {AiSliceState} from '@sqlrooms/ai-core';
 import {
-<<<<<<< HEAD
-  BaseRoomConfig,
-=======
->>>>>>> 0ffa86ed
   createSlice,
   useBaseRoomStore,
   type StateCreator,
