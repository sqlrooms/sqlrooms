--- conflicted
+++ resolved
@@ -12,12 +12,7 @@
   createBaseDuckDbConnector,
 } from './BaseDuckDbConnector';
 import {DuckDbConnector} from './DuckDbConnector';
-import {load, loadObjects as loadObjectsSql, loadSpatial} from './load/load';
-
-<<<<<<< HEAD
-export interface WasmDuckDbConnectorOptions extends duckdb.DuckDBConfig {
-  /** @deprecated use `path` instead */
-=======
+
 // Local DuckDB bundle files for bundler environments
 import duckdb_wasm from '@duckdb/duckdb-wasm/dist/duckdb-mvp.wasm?url';
 import duckdb_wasm_eh from '@duckdb/duckdb-wasm/dist/duckdb-eh.wasm?url';
@@ -43,9 +38,10 @@
     pthreadWorker: coi_pthread_worker,
   },
 };
-
-export interface WasmDuckDbConnectorOptions {
->>>>>>> 61507a38
+import {load, loadObjects as loadObjectsSql, loadSpatial} from './load/load';
+
+export interface WasmDuckDbConnectorOptions extends duckdb.DuckDBConfig {
+  /** @deprecated use `path` instead */
   dbPath?: string;
   initializationQuery?: string;
   logging?: boolean;
@@ -69,12 +65,8 @@
     logging = false,
     initializationQuery = '',
     dbPath = ':memory:',
-<<<<<<< HEAD
+    useJsDelivrBundles = false,
     ...restConfig
-=======
-    queryConfig,
-    useJsDelivrBundles = true,
->>>>>>> 61507a38
   } = options;
 
   let db: duckdb.AsyncDuckDB | null = null;
