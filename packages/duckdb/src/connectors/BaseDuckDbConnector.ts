import {
  isSpatialLoadFileOptions,
  LoadFileOptions,
  StandardLoadOptions,
} from '@sqlrooms/room-config';
import * as arrow from 'apache-arrow';
import {TypeMap} from 'apache-arrow';
import {DuckDbConnector, QueryHandle, QueryOptions} from './DuckDbConnector';
import {load, loadObjects as loadObjectsSql, loadSpatial} from './load/load';
import {createTypedRowAccessor} from '../typedRowAccessor';

export interface BaseDuckDbConnectorOptions {
  dbPath?: string;
  initializationQuery?: string;
}

export interface BaseDuckDbConnectorImpl {
  initializeInternal?(): Promise<void>;
  destroyInternal?(): Promise<void>;
  executeQueryInternal<T extends TypeMap = any>(
    query: string,
    signal: AbortSignal,
    queryId?: string,
  ): Promise<arrow.Table<T>>;
  cancelQueryInternal?(queryId: string): Promise<void>;
  loadArrowInternal?(
    file: arrow.Table | Uint8Array,
    tableName: string,
    opts?: {schema?: string},
  ): Promise<void>;
  loadObjectsInternal?(
    file: Record<string, unknown>[],
    tableName: string,
    opts?: StandardLoadOptions,
  ): Promise<void>;
  loadFileInternal?(
    file: string | File,
    tableName: string,
    opts?: LoadFileOptions,
  ): Promise<void>;
}

export function createBaseDuckDbConnector(
  {
    dbPath = ':memory:',
    initializationQuery = '',
  }: BaseDuckDbConnectorOptions = {},
  impl: BaseDuckDbConnectorImpl,
): DuckDbConnector {
  const state = {
    dbPath,
    initializationQuery,
    initialized: false,
    initializing: null as Promise<void> | null,
    activeQueries: new Map<string, AbortController>(),
  };

  const ensureInitialized = async () => {
    if (!state.initialized && state.initializing) {
      await state.initializing;
    }
  };

  const initialize = async () => {
    if (state.initialized) {
      return;
    }
    if (state.initializing) {
      return state.initializing;
    }
    state.initializing = (async () => {
      await impl.initializeInternal?.();
      state.initialized = true;
      state.initializing = null;
    })().catch((err) => {
      state.initialized = false;
      state.initializing = null;
      throw err;
    });
    return state.initializing;
  };

  const destroy = async () => {
    await impl.destroyInternal?.();
    state.initialized = false;
    state.initializing = null;
  };

  const generateQueryId = () =>
    `q_${Date.now()}_${Math.random().toString(36).substr(2, 9)}`;

  const cancelQuery = async (queryId: string) => {
    const abortController = state.activeQueries.get(queryId);
    if (abortController) {
      abortController.abort();
      state.activeQueries.delete(queryId);
    }
    await impl.cancelQueryInternal?.(queryId);
  };

  const createQueryHandle = <T>(
    queryPromiseFactory: (signal: AbortSignal, queryId: string) => Promise<T>,
    options?: QueryOptions,
  ): QueryHandle<T> => {
    const abortController = new AbortController();
    const queryId = generateQueryId();
    if (options?.signal) {
      const userSignal = options.signal;
      if (userSignal.aborted) abortController.abort();
      else userSignal.addEventListener('abort', () => abortController.abort());
    }
<<<<<<< HEAD

    this.activeQueries.set(queryId, abortController);

    // Execute the query with abort signal support
=======
    state.activeQueries.set(queryId, abortController);
>>>>>>> a316713f
    const resultPromise = queryPromiseFactory(
      abortController.signal,
      queryId,
    ).finally(() => {
<<<<<<< HEAD
      this.activeQueries.delete(queryId);
    });

=======
      state.activeQueries.delete(queryId);
    });
>>>>>>> a316713f
    return {
      result: resultPromise,
      signal: abortController.signal,
      cancel: async () => cancelQuery(queryId),
    };
  };

  const execute = (sql: string, options?: QueryOptions): QueryHandle =>
    createQueryHandle(
      (signal, id) => impl.executeQueryInternal(sql, signal, id),
      options,
    );

  const query = <T extends TypeMap = any>(
    queryStr: string,
    options?: QueryOptions,
  ): QueryHandle<arrow.Table<T>> =>
    createQueryHandle(
      (signal, id) => impl.executeQueryInternal<T>(queryStr, signal, id),
      options,
    );

  const queryJson = <T = Record<string, any>>(
    queryStr: string,
    options?: QueryOptions,
  ): QueryHandle<Iterable<T>> =>
    createQueryHandle(async (signal, id) => {
      const table = await impl.executeQueryInternal(queryStr, signal, id);
      return createTypedRowAccessor({arrowTable: table});
    }, options);

  const loadFile = async (
    file: string | File,
    tableName: string,
    opts?: LoadFileOptions,
  ) => {
    if (impl.loadFileInternal) {
      return impl.loadFileInternal(file, tableName, opts);
    }
    if (file instanceof File) {
      throw new Error('Not implemented', {cause: {file, tableName, opts}});
    }
    const fileName = file;
    await ensureInitialized();
    if (opts && isSpatialLoadFileOptions(opts)) {
      await query(loadSpatial(tableName, fileName, opts)).result;
    } else {
      await query(load(opts?.method ?? 'auto', tableName, fileName, opts))
        .result;
    }
  };

  const loadArrow = async (
    file: arrow.Table | Uint8Array,
    tableName: string,
    opts?: {schema?: string},
<<<<<<< HEAD
  ): Promise<void> {
=======
  ): Promise<void> => {
    if (impl.loadArrowInternal) {
      return impl.loadArrowInternal(file, tableName, opts);
    }
>>>>>>> a316713f
    throw new Error('Not implemented');
  };

  const loadObjects = async (
    file: Record<string, unknown>[],
    tableName: string,
    opts?: StandardLoadOptions,
  ) => {
    if (impl.loadObjectsInternal) {
      return impl.loadObjectsInternal(file, tableName, opts);
    }
    await ensureInitialized();
    await query(loadObjectsSql(tableName, file, opts)).result;
  };

  return {
    initialize,
    destroy,
    execute,
    query,
    queryJson,
    loadFile,
    loadArrow,
    loadObjects,
  };
}<|MERGE_RESOLUTION|>--- conflicted
+++ resolved
@@ -109,26 +109,13 @@
       if (userSignal.aborted) abortController.abort();
       else userSignal.addEventListener('abort', () => abortController.abort());
     }
-<<<<<<< HEAD
-
-    this.activeQueries.set(queryId, abortController);
-
-    // Execute the query with abort signal support
-=======
     state.activeQueries.set(queryId, abortController);
->>>>>>> a316713f
     const resultPromise = queryPromiseFactory(
       abortController.signal,
       queryId,
     ).finally(() => {
-<<<<<<< HEAD
-      this.activeQueries.delete(queryId);
-    });
-
-=======
       state.activeQueries.delete(queryId);
     });
->>>>>>> a316713f
     return {
       result: resultPromise,
       signal: abortController.signal,
@@ -185,14 +172,10 @@
     file: arrow.Table | Uint8Array,
     tableName: string,
     opts?: {schema?: string},
-<<<<<<< HEAD
-  ): Promise<void> {
-=======
   ): Promise<void> => {
     if (impl.loadArrowInternal) {
       return impl.loadArrowInternal(file, tableName, opts);
     }
->>>>>>> a316713f
     throw new Error('Not implemented');
   };
 
