--- conflicted
+++ resolved
@@ -6,17 +6,6 @@
 import * as arrow from 'apache-arrow';
 import {TypeMap} from 'apache-arrow';
 import {DuckDbConnector, QueryHandle, QueryOptions} from './DuckDbConnector';
-<<<<<<< HEAD
-import {load, loadObjects, loadSpatial} from './load/load';
-import {createTypedRowAccessor} from '../typedRowAccessor';
-
-export abstract class BaseDuckDbConnector implements DuckDbConnector {
-  protected dbPath: string;
-  protected initializationQuery: string;
-  protected initialized = false;
-  protected initializing: Promise<void> | null = null;
-  protected activeQueries = new Map<string, AbortController>();
-=======
 import {load, loadObjects as loadObjectsSql, loadSpatial} from './load/load';
 import {createTypedRowAccessor} from '../typedRowAccessor';
 
@@ -24,7 +13,6 @@
   dbPath?: string;
   initializationQuery?: string;
 }
->>>>>>> 01143178
 
 export interface BaseDuckDbConnectorImpl {
   initializeInternal?(): Promise<void>;
@@ -98,18 +86,8 @@
     state.initializing = null;
   };
 
-<<<<<<< HEAD
-  protected async initializeInternal(): Promise<void> {
-    // To be overridden by subclasses
-    if (this.initializationQuery) {
-      await this.query(this.initializationQuery);
-    }
-    this.initialized = true;
-  }
-=======
   const generateQueryId = () =>
     `q_${Date.now()}_${Math.random().toString(36).substr(2, 9)}`;
->>>>>>> 01143178
 
   const cancelQuery = async (queryId: string) => {
     const abortController = state.activeQueries.get(queryId);
@@ -120,11 +98,6 @@
     await impl.cancelQueryInternal?.(queryId);
   };
 
-<<<<<<< HEAD
-  protected async ensureInitialized(): Promise<void> {
-    if (!this.initialized && this.initializing) {
-      await this.initializing;
-=======
   const createQueryHandle = <T>(
     queryPromiseFactory: (signal: AbortSignal, queryId: string) => Promise<T>,
     options?: QueryOptions,
@@ -135,7 +108,6 @@
       const userSignal = options.signal;
       if (userSignal.aborted) abortController.abort();
       else userSignal.addEventListener('abort', () => abortController.abort());
->>>>>>> 01143178
     }
     state.activeQueries.set(queryId, abortController);
     const resultPromise = queryPromiseFactory(
@@ -151,98 +123,6 @@
     };
   };
 
-<<<<<<< HEAD
-  /**
-   * Cancel a query by its internal ID
-   * @param queryId Internal query ID to cancel
-   */
-  protected async cancelQueryInternal(queryId: string): Promise<void> {
-    const abortController = this.activeQueries.get(queryId);
-    if (abortController) {
-      abortController.abort();
-      this.activeQueries.delete(queryId);
-    }
-    // Subclasses can override this for additional cleanup
-  }
-
-  /**
-   * Abstract method for executing a query with abort signal support.
-   * Subclasses must implement this to handle the actual query execution.
-   */
-  protected abstract executeQueryInternal<T extends TypeMap = any>(
-    query: string,
-    signal: AbortSignal,
-    queryId?: string,
-  ): Promise<arrow.Table<T>>;
-
-  /**
-   * Creates a QueryHandle with common signal handling logic.
-   * This method handles the AbortController setup, signal chaining, and cleanup.
-   */
-  protected createQueryHandleInternal<T>(
-    queryPromiseFactory: (signal: AbortSignal, queryId: string) => Promise<T>,
-    options?: QueryOptions,
-  ): QueryHandle<T> {
-    const abortController = new AbortController();
-    const queryId = this.generateQueryId();
-
-    // If user provided a signal, listen for its abort event
-    if (options?.signal) {
-      const userSignal = options.signal;
-      if (userSignal.aborted) {
-        abortController.abort();
-      } else {
-        userSignal.addEventListener('abort', () => {
-          abortController.abort();
-        });
-      }
-    }
-
-    this.activeQueries.set(queryId, abortController);
-
-    // Execute the query with abort signal support
-    const resultPromise = queryPromiseFactory(abortController.signal, queryId).finally(
-      () => {
-        this.activeQueries.delete(queryId);
-      },
-    );
-
-    return {
-      result: resultPromise,
-      signal: abortController.signal,
-      cancel: async () => {
-        await this.cancelQueryInternal(queryId);
-      },
-    };
-  }
-
-  execute(sql: string, options?: QueryOptions): QueryHandle {
-    return this.createQueryHandleInternal(
-      (signal, queryId) => this.executeQueryInternal(sql, signal, queryId),
-      options,
-    );
-  }
-
-  query<T extends TypeMap = any>(
-    query: string,
-    options?: QueryOptions,
-  ): QueryHandle<arrow.Table<T>> {
-    return this.createQueryHandleInternal(
-      (signal, queryId) => this.executeQueryInternal<T>(query, signal, queryId),
-      options,
-    );
-  }
-
-  queryJson<T = Record<string, any>>(
-    query: string,
-    options?: QueryOptions,
-  ): QueryHandle<Iterable<T>> {
-    return this.createQueryHandleInternal(async (signal, queryId) => {
-      const table = await this.executeQueryInternal(query, signal, queryId);
-      return createTypedRowAccessor({arrowTable: table});
-    }, options);
-  }
-=======
   const execute = (sql: string, options?: QueryOptions): QueryHandle =>
     createQueryHandle(
       (signal, id) => impl.executeQueryInternal(sql, signal, id),
@@ -266,7 +146,6 @@
       const table = await impl.executeQueryInternal(queryStr, signal, id);
       return createTypedRowAccessor({arrowTable: table});
     }, options);
->>>>>>> 01143178
 
   const loadFile = async (
     file: string | File,
@@ -282,32 +161,16 @@
     const fileName = file;
     await ensureInitialized();
     if (opts && isSpatialLoadFileOptions(opts)) {
-<<<<<<< HEAD
-      const queryHandle = this.query(loadSpatial(tableName, fileName, opts));
-      await queryHandle.result;
-    } else {
-      const queryHandle = this.query(
-        load(opts?.method ?? 'auto', tableName, fileName, opts),
-      );
-      await queryHandle.result;
-=======
       await query(loadSpatial(tableName, fileName, opts)).result;
     } else {
       await query(load(opts?.method ?? 'auto', tableName, fileName, opts))
         .result;
->>>>>>> 01143178
     }
   };
 
   const loadArrow = async (
     file: arrow.Table | Uint8Array,
     tableName: string,
-<<<<<<< HEAD
-    opts?: {schema?: string}
-  ): Promise<void> {
-    throw new Error('Not implemented');
-  }
-=======
     opts?: {schema?: string},
   ): Promise<void> => {
     if (impl.loadArrowInternal) {
@@ -315,23 +178,11 @@
     }
     throw new Error('Not implemented');
   };
->>>>>>> 01143178
 
   const loadObjects = async (
     file: Record<string, unknown>[],
     tableName: string,
     opts?: StandardLoadOptions,
-<<<<<<< HEAD
-  ) {
-    await this.ensureInitialized();
-    const queryHandle = this.query(loadObjects(tableName, file, opts));
-    await queryHandle.result;
-  }
-
-  protected generateQueryId(): string {
-    return `q_${Date.now()}_${Math.random().toString(36).substr(2, 9)}`;
-  }
-=======
   ) => {
     if (impl.loadObjectsInternal) {
       return impl.loadObjectsInternal(file, tableName, opts);
@@ -350,5 +201,4 @@
     loadArrow,
     loadObjects,
   };
->>>>>>> 01143178
 }