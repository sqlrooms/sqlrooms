import {
  createBaseSlice,
  RoomState,
  useBaseRoomStore,
} from '@sqlrooms/room-store';
import * as arrow from 'apache-arrow';
import deepEquals from 'fast-deep-equal';
import {produce} from 'immer';
import {StateCreator} from 'zustand';
import {DuckDbConnector, QueryHandle} from './connectors/DuckDbConnector';
import {createWasmDuckDbConnector} from './connectors/createDuckDbConnector';
import {
  escapeId,
  escapeVal,
  getColValAsNumber,
  isQualifiedTableName,
  makeQualifiedTableName,
  QualifiedTableName,
  splitSqlStatements,
} from './duckdb-utils';
import {createDbSchemaTrees} from './schemaTree';
import {DataTable, DbSchemaNode, TableColumn} from './types';

export type SchemaAndDatabase = {
  schema?: string;
  database?: string;
};

/**
 * State and actions for the DuckDB slice
 */
export type DuckDbSliceState = {
  db: {
    /**
     * The DuckDB connector instance
     */
    connector: DuckDbConnector;
    /**
     * @deprecated We shouldn't limit the schema to a single one.
     */
    schema: string;

    currentSchema: string | undefined;
    currentDatabase: string | undefined;

    /**
     * Cache of refreshed table schemas
     */
    tables: DataTable[];
    /**
     * Cache of row counts for tables
     */
    tableRowCounts: {[tableName: string]: number};
    /**
     * Cache of schema trees for tables
     */
    schemaTrees?: DbSchemaNode[];
    /**
     * Cache of currently running query handles.
     * This is only used for running queries to deduplicate them (especially for useSql),
     * the cache is cleared when the query is completed.
     */
    queryCache: {[key: string]: QueryHandle};
    /**
     * Whether the table schemas are being refreshed
     */
    isRefreshingTableSchemas: boolean;

    /**
     * Set a new DuckDB connector
     */
    setConnector: (connector: DuckDbConnector) => void;

    /**
     * Initialize the connector (creates a WasmDuckDbConnector if none exists)
     */
    initialize: () => Promise<void>;

    /**
     * Close and clean up the connector
     */
    destroy: () => Promise<void>;

    /**
     * Add a table to the room.
     * @param tableName - The name of the table to add.
     * @param data - The data to add to the table: an arrow table or an array of records.
     * @returns A promise that resolves to the table that was added.
     */
    addTable(
      tableName: string | QualifiedTableName,
      data: arrow.Table | Record<string, unknown>[],
    ): Promise<DataTable>;

    /**
     * Load the schemas of the tables in the database.
     */
    loadTableSchemas(
      filter?: SchemaAndDatabase & {table?: string},
    ): Promise<DataTable[]>;

    /**
     * @deprecated Use findTableByName instead
     */
    getTable(tableName: string): DataTable | undefined;

    /**
     * @internal Avoid using this directly, it's for internal use.
     */
    setTableRowCount(
      tableName: string | QualifiedTableName,
      rowCount: number,
    ): void;

    /**
     * Find a table by name in the last refreshed table schemas.
     * If no schema or database is provided, the table will be found in the current schema
     * and database (from last table schemas refresh).
     * @param tableName - The name of the table to find or a qualified table name.
     * @returns The table or undefined if not found.
     */
    findTableByName(
      tableName: string | QualifiedTableName,
    ): DataTable | undefined;

    /**
     * Refresh table schemas from the database.
     * @returns A promise that resolves to the updated tables.
     */
    refreshTableSchemas(): Promise<DataTable[]>;
    /**
     * Get the connector. If it's not initialized, it will be initialized.
     */
    getConnector: () => Promise<DuckDbConnector>;

    /**
     * @deprecated Use .loadTableRowCount() instead
     */
    getTableRowCount: (table: string, schema?: string) => Promise<number>;

    /**
     * Load the row count of a table
     */
    loadTableRowCount: (
      tableName: string | QualifiedTableName,
    ) => Promise<number>;

    /**
     * Execute a query with query handle (not result) caching and deduplication
     * @param query - The SQL query to execute
     * @returns The QueryHandle for the query or null if disabled
     */
    executeSql: (query: string) => Promise<QueryHandle | null>;

    /**
     * @deprecated Use .tables or .loadTableSchemas() instead
     */
    getTables: (schema?: string) => Promise<string[]>;

    /**
     * @deprecated Use .loadTableSchemas() instead
     */
    getTableSchema: (
      tableName: string,
      schema?: string,
    ) => Promise<DataTable | undefined>;

    /**
     * @deprecated Use .tables or .loadTableSchemas() instead
     */
    getTableSchemas: (schema?: string) => Promise<DataTable[]>;

    /**
     * Check if a table exists
     */
    checkTableExists: (
      tableName: string | QualifiedTableName,
    ) => Promise<boolean>;

    /**
     * Delete a table with optional schema and database
     * @param tableName - The name of the table to delete (qualified or plain)
     */
    dropTable: (tableName: string | QualifiedTableName) => Promise<void>;

    /**
     * Create a table from a query.
     * @param tableName - The name of the table to create.
     * @param query - The query to create the table from.
     * @returns The table that was created.
     */
    createTableFromQuery: (
      tableName: string | QualifiedTableName,
      query: string,
    ) => Promise<{tableName: string | QualifiedTableName; rowCount: number}>;

    /**
     * Parse a SQL SELECT statement to JSON
     * @param sql - The SQL SELECT statement to parse.
     * @returns A promise that resolves to the parsed JSON.
     */
    sqlSelectToJson: (sql: string) => Promise<
      | {
          error: true;
          error_type: string;
          error_message: string;
          error_subtype: string;
          position: string;
        }
      | {
          error: false;
          statements: {
            node: {
              from_table: {
                alias: string;
                show_type: string;
                table_name: string;
              };
              select_list: Record<string, unknown>[];
              type: string;
            };
          }[];
        }
    >;
  };
};

type CreateDuckDbSliceProps = {
  connector?: DuckDbConnector;
};

/**
 * Create a DuckDB slice for managing the connector
 */
export function createDuckDbSlice({
  connector = createWasmDuckDbConnector(),
}: CreateDuckDbSliceProps = {}): StateCreator<DuckDbSliceState> {
  return createBaseSlice<{}, DuckDbSliceState>((set, get) => {
    return {
      db: {
        connector, // Will be initialized during init
        schema: 'main', // TODO: remove schema, we should not limit the schema to a single one.
        currentSchema: undefined,
        currentDatabase: undefined,
        isRefreshingTableSchemas: false,
        tables: [],
        tableRowCounts: {},
        schemaTrees: undefined,
        queryCache: {},

        setConnector: (connector: DuckDbConnector) => {
          set(
            produce((state) => {
              state.config.dataSources = [];
              state.db.connector = connector;
            }),
          );
        },

        initialize: async () => {
          await get().db.connector.initialize();
          await get().db.refreshTableSchemas();
        },

        getConnector: async () => {
          await get().db.connector.initialize();
          return get().db.connector;
        },

        destroy: async () => {
          try {
            if (get().db.connector) {
              await get().db.connector.destroy();
            }
          } catch (err) {
            console.error('Error during DuckDB shutdown:', err);
          }
        },

        async createTableFromQuery(
          tableName: string | QualifiedTableName,
          query: string,
        ) {
          const qualifiedName = isQualifiedTableName(tableName)
            ? tableName
            : makeQualifiedTableName({table: tableName});

          const connector = await get().db.getConnector();

          const statements = splitSqlStatements(query);
          if (statements.length !== 1) {
            throw new Error('Query must contain exactly one statement');
          }
          const statement = statements[0] as string;
          const parsedQuery = await get().db.sqlSelectToJson(statement);
          if (parsedQuery.error) {
            throw new Error('Query is not a valid SELECT statement');
          }

          const rowCount = getColValAsNumber(
            await connector.query(
              `CREATE OR REPLACE TABLE ${qualifiedName} AS (
              ${statements[0]}
            )`,
            ),
          );
          return {tableName, rowCount};
        },

        /**
         * @deprecated Use .tables or .loadTableSchemas() instead
         */
        async getTables(schema) {
          const tableSchemas = await get().db.loadTableSchemas({schema});
          return tableSchemas.map((t) => t.table.table);
        },

        /**
         * @deprecated Use .loadTableSchemas() instead
         */
        async getTableSchema(tableName: string, schema = 'main') {
          const newLocal = await get().db.loadTableSchemas({
            schema,
            table: tableName,
          });
          return newLocal[0];
        },

        /**
         * @deprecated Use .loadTableRowCount() instead
         */
        async getTableRowCount(table, schema = 'main') {
          return get().db.loadTableRowCount({table, schema});
        },

        async loadTableRowCount(tableName: string | QualifiedTableName) {
          const {schema, database, table} =
            typeof tableName === 'string'
              ? {table: tableName}
              : tableName || {};
          const connector = await get().db.getConnector();
          const result = await connector.query(
            `SELECT COUNT(*) FROM ${makeQualifiedTableName({
              schema,
              database,
              table,
            })}`,
          );
          return getColValAsNumber(result);
        },

        /**
         * @deprecated Use .loadTableSchemas() instead
         */
        async getTableSchemas(schema) {
          return await get().db.loadTableSchemas({schema});
        },

        async loadTableSchemas(
          filter?: SchemaAndDatabase & {table?: string},
        ): Promise<DataTable[]> {
          const {schema, database, table} = filter || {};
          const describeResults = await connector.query(
            `WITH tables_and_views AS (
              FROM duckdb_tables() SELECT
                database_name AS database,
                schema_name AS schema,
                table_name AS name,
                sql,
                comment,
                estimated_size,
                FALSE AS isView
              UNION
              FROM duckdb_views() SELECT
                database_name AS database,
                schema_name AS schema,
                view_name AS name,
                sql,
                comment,
                NULL estimated_size,
                TRUE AS isView
            )
            SELECT 
                isView,
                database, schema,
                name, column_names, column_types,
                sql, comment,
                estimated_size
            FROM (DESCRIBE)
            LEFT OUTER JOIN tables_and_views USING (database, schema, name) 
            ${
              schema || database || table
                ? `WHERE ${[
                    schema ? `schema = '${escapeId(schema)}'` : '',
                    database ? `database = '${escapeId(database)}'` : '',
                    table ? `name = '${escapeId(table)}'` : '',
                  ]
                    .filter(Boolean)
                    .join(' AND ')}`
                : ''
            }`,
          );

          const newTables: DataTable[] = [];
          for (let i = 0; i < describeResults.numRows; i++) {
            const isView = describeResults.getChild('isView')?.get(i);
            const database = describeResults.getChild('database')?.get(i);
            const schema = describeResults.getChild('schema')?.get(i);
            const table = describeResults.getChild('name')?.get(i);
            const sql = describeResults.getChild('sql')?.get(i);
            const comment = describeResults.getChild('comment')?.get(i);
            const estimatedSize = describeResults
              .getChild('estimated_size')
              ?.get(i);
            const columnNames = describeResults
              .getChild('column_names')
              ?.get(i);
            const columnTypes = describeResults
              .getChild('column_types')
              ?.get(i);
            const columns: TableColumn[] = [];
            for (let di = 0; di < columnNames.length; di++) {
              columns.push({
                name: columnNames.get(di),
                type: columnTypes.get(di),
              });
            }
            newTables.push({
              table: makeQualifiedTableName({database, schema, table}),
              database,
              schema,
              tableName: table,
              columns,
              sql,
              comment,
              isView: Boolean(isView),
              rowCount:
                typeof estimatedSize === 'bigint'
                  ? Number(estimatedSize)
                  : estimatedSize === null
                    ? undefined
                    : estimatedSize,
            });
          }
          return newTables;
        },

        async checkTableExists(tableName: string | QualifiedTableName) {
          const qualifiedName = isQualifiedTableName(tableName)
            ? tableName
            : makeQualifiedTableName({table: tableName});
          const table = (await get().db.loadTableSchemas(qualifiedName))[0];
          if (!table) {
            return false;
          }
          return true;
        },

        async dropTable(tableName): Promise<void> {
          const connector = await get().db.getConnector();
          const qualifiedTable = isQualifiedTableName(tableName)
            ? tableName
            : makeQualifiedTableName({table: tableName});
          await connector.query(`DROP TABLE IF EXISTS ${qualifiedTable};`);
          await get().db.refreshTableSchemas();
        },

        async addTable(tableName, data) {
          const qualifiedName = isQualifiedTableName(tableName)
            ? tableName
            : makeQualifiedTableName({table: tableName});

          const {db} = get();
          if (data instanceof arrow.Table) {
            // TODO: make sure the table is replaced
            await db.connector.loadArrow(data, qualifiedName.toString());
          } else {
            await db.connector.loadObjects(data, qualifiedName.toString(), {
              replace: true,
            });
          }
          const newTable = (await db.loadTableSchemas(qualifiedName))[0];
          if (!newTable) {
            throw new Error('Failed to add table');
          }
          set((state) =>
            produce(state, (draft) => {
              draft.db.tables.push(newTable);
            }),
          );
          await get().db.refreshTableSchemas();
          return newTable;
        },

        async setTableRowCount(tableName, rowCount) {
          const qualifiedName = isQualifiedTableName(tableName)
            ? tableName
            : makeQualifiedTableName({table: tableName});
          set((state) =>
            produce(state, (draft) => {
              draft.db.tableRowCounts[qualifiedName.toString()] = rowCount;
            }),
          );
        },

        getTable(tableName) {
          return get().db.findTableByName(tableName);
        },

        findTableByName(tableName: string | QualifiedTableName) {
          const {table, schema, database} = {
            schema: get().db.currentSchema,
            database: get().db.currentDatabase,
            ...(typeof tableName === 'string' ? {table: tableName} : tableName),
          };
          return get().db.tables.find(
            (t) =>
              t.table.table === table &&
              (!schema || t.table.schema === schema) &&
              (!database || t.table.database === database),
          );
        },

        async refreshTableSchemas(): Promise<DataTable[]> {
          set((state) =>
            produce(state, (draft) => {
              draft.db.isRefreshingTableSchemas = true;
            }),
          );
          try {
            const connector = await get().db.getConnector();
            const result = await connector.query(
              `SELECT current_schema() AS schema, current_database() AS database`,
            );
            set((state) =>
              produce(state, (draft) => {
                draft.db.currentSchema = result.getChild('schema')?.get(0);
                draft.db.currentDatabase = result.getChild('database')?.get(0);
              }),
            );
            const newTables = await get().db.loadTableSchemas();
            // Only update if there's an actual change in the schemas
            if (!deepEquals(newTables, get().db.tables)) {
              set((state) =>
                produce(state, (draft) => {
                  draft.db.tables = newTables;
                  draft.db.schemaTrees = createDbSchemaTrees(newTables);
                }),
              );
            }
            return newTables;
          } catch (err) {
            get().room.captureException(err);
            return [];
          } finally {
            set((state) =>
              produce(state, (draft) => {
                draft.db.isRefreshingTableSchemas = false;
              }),
            );
          }
        },

        async sqlSelectToJson(sql: string) {
          const connector = await get().db.getConnector();
          const parsedQuery = (
            await connector.query(
              `SELECT json_serialize_sql(${escapeVal(sql)})`,
            )
          )
            .getChildAt(0)
            ?.get(0);
          return JSON.parse(parsedQuery);
        },

        async executeSql(query: string): Promise<QueryHandle | null> {
          // Create a unique key for this query
          const queryKey = `${query}`;
          const connector = await get().db.getConnector();

          // Check if we already have a cached query for this key
          const existingQuery = get().db.queryCache[queryKey];
          if (existingQuery) {
            return existingQuery;
          }

          const queryHandle = connector.query(query);
          // Cache the query handle immediately
          set((state) =>
            produce(state, (draft) => {
              draft.db.queryCache[queryKey] = queryHandle;
            }),
          );

          queryHandle.result.finally(() => {
            // remove from cache after completion
            set((state) =>
              produce(state, (draft) => {
                delete draft.db.queryCache[queryKey];
              }),
            );
          });

          return queryHandle;
        },
      },
    };
  });
}

<<<<<<< HEAD
type RoomStateWithDuckDb = RoomState<{}> & DuckDbSliceState;
=======
/**
 * @internal
 */
export type RoomStateWithDuckDb = RoomState<DuckDbSliceConfig> &
  DuckDbSliceState;
>>>>>>> 13faef8b

/**
 * @internal
 * Select values from the room store that includes the DuckDB slice.
 *
 * This is a typed wrapper around `useBaseRoomStore` that narrows the
 * state to `RoomStateWithDuckDb` so selectors can access `db` safely.
 *
 * @typeParam T - The selected slice of state returned by the selector
 * @param selector - Function that selects a value from the store state
 * @returns The selected value of type `T`
 */
export function useStoreWithDuckDb<T>(
  selector: (state: RoomStateWithDuckDb) => T,
): T {
  return useBaseRoomStore<{}, RoomState<{}>, T>((state) =>
    selector(state as unknown as RoomStateWithDuckDb),
  );
}<|MERGE_RESOLUTION|>--- conflicted
+++ resolved
@@ -608,15 +608,10 @@
   });
 }
 
-<<<<<<< HEAD
-type RoomStateWithDuckDb = RoomState<{}> & DuckDbSliceState;
-=======
 /**
  * @internal
  */
-export type RoomStateWithDuckDb = RoomState<DuckDbSliceConfig> &
-  DuckDbSliceState;
->>>>>>> 13faef8b
+export type RoomStateWithDuckDb = RoomState<{}> & DuckDbSliceState;
 
 /**
  * @internal
