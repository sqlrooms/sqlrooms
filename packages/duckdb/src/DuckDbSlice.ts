--- conflicted
+++ resolved
@@ -1,3 +1,9 @@
+import {DuckDbSliceConfig} from '@sqlrooms/duckdb-config';
+import {
+  createBaseSlice,
+  RoomState,
+  useBaseRoomStore,
+} from '@sqlrooms/room-store';
 import {DuckDbSliceConfig} from '@sqlrooms/duckdb-config';
 import {
   createBaseSlice,
@@ -21,10 +27,6 @@
 } from './duckdb-utils';
 import {createDbSchemaTrees} from './schemaTree';
 import {DataTable, DbSchemaNode, TableColumn} from './types';
-<<<<<<< HEAD
-import {type Slice} from '@sqlrooms/room-store';
-=======
->>>>>>> 2fa4e6e4
 
 export type SchemaAndDatabase = {
   schema?: string;
