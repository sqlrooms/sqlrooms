<<<<<<< HEAD
import {
  createBaseSlice,
  ProjectState,
  type Slice,
  useBaseProjectStore,
} from '@sqlrooms/project';
=======
import {createBaseSlice, RoomState, useBaseRoomStore} from '@sqlrooms/core';
>>>>>>> 01143178
import * as arrow from 'apache-arrow';
import deepEquals from 'fast-deep-equal';
import {produce} from 'immer';
import {z} from 'zod';
import {StateCreator} from 'zustand';
import {DuckDbConnector, QueryHandle} from './connectors/DuckDbConnector';
<<<<<<< HEAD
import {WasmDuckDbConnector} from './connectors/WasmDuckDbConnector';
import {escapeVal, getColValAsNumber, splitSqlStatements} from './duckdb-utils';
=======
import {createWasmDuckDbConnector} from './connectors/createDuckDbConnector';
import {
  escapeId,
  escapeVal,
  getColValAsNumber,
  isQualifiedTableName,
  makeQualifiedTableName,
  QualifiedTableName,
  splitSqlStatements,
} from './duckdb-utils';
>>>>>>> 01143178
import {createDbSchemaTrees as createDbSchemaTrees} from './schemaTree';
import {DataTable, TableColumn, DbSchemaNode} from './types';

export const DuckDbSliceConfig = z.object({
  // nothing yet
});
export type DuckDbSliceConfig = z.infer<typeof DuckDbSliceConfig>;

export type SchemaAndDatabase = {
  schema?: string;
  database?: string;
};

export function createDefaultDuckDbConfig(): DuckDbSliceConfig {
  return {
    // nothing yet
  };
}

/**
 * State and actions for the DuckDB slice
 */
export type DuckDbSliceState = Slice & {
  db: {
    /**
     * The DuckDB connector instance
     */
    connector: DuckDbConnector;
    /**
     * @deprecated We shouldn't limit the schema to a single one.
     */
    schema: string;
<<<<<<< HEAD
    isRefreshingTableSchemas: boolean;
=======

    currentSchema: string | undefined;
    currentDatabase: string | undefined;

    /**
     * Cache of refreshed table schemas
     */
>>>>>>> 01143178
    tables: DataTable[];
    /**
     * Cache of row counts for tables
     */
    tableRowCounts: {[tableName: string]: number};
<<<<<<< HEAD
    schemaTrees?: DbSchemaNode[];
    queryCache: {[key: string]: QueryHandle};
=======
    /**
     * Cache of schema trees for tables
     */
    schemaTrees?: DbSchemaNode[];
    /**
     * Cache of currently running query handles
     */
    queryCache: {[key: string]: QueryHandle};
    /**
     * Whether the table schemas are being refreshed
     */
    isRefreshingTableSchemas: boolean;
>>>>>>> 01143178

    /**
     * Set a new DuckDB connector
     */
    setConnector: (connector: DuckDbConnector) => void;

    /**
     * Initialize the connector (creates a WasmDuckDbConnector if none exists)
     */
    initialize: () => Promise<void>;

    /**
     * Close and clean up the connector
     */
    destroy: () => Promise<void>;

    /**
     * Add a table to the room.
     * @param tableName - The name of the table to add.
     * @param data - The data to add to the table: an arrow table or an array of records.
     * @returns A promise that resolves to the table that was added.
     */
    addTable(
      tableName: string | QualifiedTableName,
      data: arrow.Table | Record<string, unknown>[],
    ): Promise<DataTable>;

    /**
     * Load the schemas of the tables in the database.
     */
    loadTableSchemas(
      filter?: SchemaAndDatabase & {table?: string},
    ): Promise<DataTable[]>;

    /**
     * @deprecated Use findTableByName instead
     */
    getTable(tableName: string): DataTable | undefined;

    /**
     * @internal Avoid using this directly, it's for internal use.
     */
    setTableRowCount(
      tableName: string | QualifiedTableName,
      rowCount: number,
    ): void;

    /**
     * Find a table by name in the last refreshed table schemas.
     * If no schema or database is provided, the table will be found in the current schema
     * and database (from last table schemas refresh).
     * @param tableName - The name of the table to find or a qualified table name.
     * @returns The table or undefined if not found.
     */
    findTableByName(
      tableName: string | QualifiedTableName,
    ): DataTable | undefined;

    /**
     * Refresh table schemas from the database.
     * @returns A promise that resolves to the updated tables.
     */
    refreshTableSchemas(): Promise<DataTable[]>;
    /**
     * Get the connector. If it's not initialized, it will be initialized.
     */
    getConnector: () => Promise<DuckDbConnector>;

    /**
     * @deprecated Use .loadTableRowCount() instead
     */
    getTableRowCount: (table: string, schema?: string) => Promise<number>;

    /**
     * Load the row count of a table
     */
    loadTableRowCount: (
      tableName: string | QualifiedTableName,
    ) => Promise<number>;

    /**
     * Execute a query with query handle (not result) caching and deduplication
     * @param query - The SQL query to execute
     * @returns The QueryHandle for the query or null if disabled
     */
    executeSql: (query: string) => Promise<QueryHandle | null>;

    /**
<<<<<<< HEAD
     * Execute a query with query handle (not result) caching and deduplication
     * @param query - The SQL query to execute
     * @returns The QueryHandle for the query or null if disabled
     */
    executeSql: (query: string) => Promise<QueryHandle | null>;

    /**
     * Get the schema of a table
=======
     * @deprecated Use .tables or .loadTableSchemas() instead
>>>>>>> 01143178
     */
    getTables: (schema?: string) => Promise<string[]>;

    /**
     * @deprecated Use .loadTableSchemas() instead
     */
    getTableSchema: (
      tableName: string,
      schema?: string,
    ) => Promise<DataTable | undefined>;

    /**
     * @deprecated Use .tables or .loadTableSchemas() instead
     */
    getTableSchemas: (schema?: string) => Promise<DataTable[]>;

    /**
     * Check if a table exists
     */
    checkTableExists: (
      tableName: string | QualifiedTableName,
    ) => Promise<boolean>;

    /**
     * Delete a table with optional schema and database
     * @param tableName - The name of the table to delete
     * @param options - Optional parameters including schema and database
     */
<<<<<<< HEAD
    dropTable: (
      tableName: string,
      options?: {schema?: string; database?: string},
    ) => Promise<void>;
=======
    dropTable: (tableName: string | QualifiedTableName) => Promise<void>;
>>>>>>> 01143178

    /**
     * Create a table from a query.
     * @param tableName - The name of the table to create.
     * @param query - The query to create the table from.
     * @returns The table that was created.
     */
    createTableFromQuery: (
      tableName: string | QualifiedTableName,
      query: string,
<<<<<<< HEAD
    ) => Promise<{tableName: string; rowCount: number}>;
=======
    ) => Promise<{tableName: string | QualifiedTableName; rowCount: number}>;
>>>>>>> 01143178

    /**
     * Parse a SQL SELECT statement to JSON
     * @param sql - The SQL SELECT statement to parse.
     * @returns A promise that resolves to the parsed JSON.
     */
    sqlSelectToJson: (sql: string) => Promise<
      | {
          error: true;
          error_type: string;
          error_message: string;
          error_subtype: string;
          position: string;
        }
      | {
          error: false;
          statements: {
            node: {
              from_table: {
                alias: string;
                show_type: string;
                table_name: string;
              };
              select_list: Record<string, unknown>[];
            };
          }[];
        }
    >;
  };
};

/**
 * Create a DuckDB slice for managing the connector
 */
export function createDuckDbSlice({
  connector = createWasmDuckDbConnector(),
}: {
  connector?: DuckDbConnector;
}): StateCreator<DuckDbSliceState> {
  return createBaseSlice<DuckDbSliceConfig, DuckDbSliceState>((set, get) => {
    return {
      db: {
        connector, // Will be initialized during init
<<<<<<< HEAD
        schema: 'main',
=======
        schema: 'main', // TODO: remove schema, we should not limit the schema to a single one.
        currentSchema: undefined,
        currentDatabase: undefined,
>>>>>>> 01143178
        isRefreshingTableSchemas: false,
        tables: [],
        tableRowCounts: {},
        schemaTree: undefined,
        queryCache: {},

        setConnector: (connector: DuckDbConnector) => {
          set(
            produce((state) => {
              state.config.dataSources = [];
              state.db.connector = connector;
            }),
          );
        },

        initialize: async () => {
          await get().db.connector.initialize();
          await get().db.refreshTableSchemas();
        },

        getConnector: async () => {
<<<<<<< HEAD
=======
          await get().db.connector.initialize();
>>>>>>> 01143178
          return get().db.connector;
        },

        destroy: async () => {
          try {
            if (get().db.connector) {
              await get().db.connector.destroy();
            }
          } catch (err) {
            console.error('Error during DuckDB shutdown:', err);
          }
        },

        async createTableFromQuery(
          tableName: string | QualifiedTableName,
          query: string,
        ) {
          const qualifiedName = isQualifiedTableName(tableName)
            ? tableName
            : makeQualifiedTableName({table: tableName});

          const connector = await get().db.getConnector();

          const statements = splitSqlStatements(query);
          if (statements.length !== 1) {
            throw new Error('Query must contain exactly one statement');
          }
          const statement = statements[0] as string;
          const parsedQuery = await get().db.sqlSelectToJson(statement);
          if (parsedQuery.error) {
            throw new Error('Query is not a valid SELECT statement');
          }

          const rowCount = getColValAsNumber(
            await connector.query(
<<<<<<< HEAD
              `CREATE OR REPLACE TABLE main.${tableName} AS (
=======
              `CREATE OR REPLACE TABLE ${qualifiedName} AS (
>>>>>>> 01143178
              ${statements[0]}
            )`,
            ).result,
          );
          return {tableName, rowCount};
        },

<<<<<<< HEAD
        async getTables(schema = 'main'): Promise<string[]> {
          const connector = await get().db.getConnector();
          const tablesResults = await connector.query(
            `SELECT * FROM information_schema.tables 
           ${schema === '*' ? '' : `WHERE table_schema = '${schema}'`}
           ORDER BY table_name`,
          ).result;
          const tableNames: string[] = [];
          for (let i = 0; i < tablesResults.numRows; i++) {
            tableNames.push(tablesResults.getChild('table_name')?.get(i));
          }
          return tableNames;
        },

        async getTableSchema(
          tableName: string,
          schema = 'main',
        ): Promise<DataTable> {
          const connector = await get().db.getConnector();
          const describeResults = await connector.query(
            `DESCRIBE ${schema}.${tableName}`,
          ).result;
          const columnNames = describeResults.getChild('column_name');
          const columnTypes = describeResults.getChild('column_type');
          const columns: TableColumn[] = [];
          for (let di = 0; di < describeResults.numRows; di++) {
            const columnName = columnNames?.get(di);
            const columnType = columnTypes?.get(di);
            columns.push({name: columnName, type: columnType});
          }
          return {
            database: undefined,
            schema,
            tableName,
            columns,
          };
=======
        /**
         * @deprecated Use .tables or .loadTableSchemas() instead
         */
        async getTables(schema) {
          const tableSchemas = await get().db.loadTableSchemas({schema});
          return tableSchemas.map((t) => t.table.table);
        },

        /**
         * @deprecated Use .loadTableSchemas() instead
         */
        async getTableSchema(tableName: string, schema = 'main') {
          const newLocal = await get().db.loadTableSchemas({
            schema,
            table: tableName,
          });
          return newLocal[0];
>>>>>>> 01143178
        },

        /**
         * @deprecated Use .loadTableRowCount() instead
         */
        async getTableRowCount(table, schema = 'main') {
          return get().db.loadTableRowCount({table, schema});
        },

        async loadTableRowCount(tableName: string | QualifiedTableName) {
          const {schema, database, table} =
            typeof tableName === 'string'
              ? {table: tableName}
              : tableName || {};
          const connector = await get().db.getConnector();
          const result = await connector.query(
<<<<<<< HEAD
            `SELECT COUNT(*) FROM ${schema}.${tableName}`,
=======
            `SELECT COUNT(*) FROM ${makeQualifiedTableName({
              schema,
              database,
              table,
            })}`,
>>>>>>> 01143178
          ).result;
          return getColValAsNumber(result);
        },

<<<<<<< HEAD
        async getTableSchemas(schema = 'main'): Promise<DataTable[]> {
          const connector = await get().db.getConnector();
          const describeResults = await connector.query(
            `FROM (DESCRIBE) SELECT database, schema, name, column_names, column_types
            ${schema === '*' ? '' : `WHERE schema = '${schema}'`}`,
=======
        /**
         * @deprecated Use .loadTableSchemas() instead
         */
        async getTableSchemas(schema) {
          return await get().db.loadTableSchemas({schema});
        },

        async loadTableSchemas(
          filter?: SchemaAndDatabase & {table?: string},
        ): Promise<DataTable[]> {
          const {schema, database, table} = filter || {};
          const describeResults = await connector.query(
            `FROM (DESCRIBE)
             SELECT 
                database, schema,
                name, column_names, column_types
            ${
              schema || database || table
                ? `WHERE ${[
                    schema ? `schema = '${escapeId(schema)}'` : '',
                    database ? `database = '${escapeId(database)}'` : '',
                    table ? `name = '${escapeId(table)}'` : '',
                  ]
                    .filter(Boolean)
                    .join(' AND ')}`
                : ''
            }`,
>>>>>>> 01143178
          ).result;

          const newTables: DataTable[] = [];
          for (let i = 0; i < describeResults.numRows; i++) {
            const database = describeResults.getChild('database')?.get(i);
            const schema = describeResults.getChild('schema')?.get(i);
<<<<<<< HEAD
            const tableName = describeResults.getChild('name')?.get(i);
=======
            const table = describeResults.getChild('name')?.get(i);
>>>>>>> 01143178
            const columnNames = describeResults
              .getChild('column_names')
              ?.get(i);
            const columnTypes = describeResults
              .getChild('column_types')
              ?.get(i);
            const columns: TableColumn[] = [];
            for (let di = 0; di < columnNames.length; di++) {
              columns.push({
                name: columnNames.get(di),
                type: columnTypes.get(di),
              });
            }
<<<<<<< HEAD
            newTables.push({database, schema, tableName, columns});
=======
            newTables.push({
              table: makeQualifiedTableName({database, schema, table}),
              database,
              schema,
              tableName: table,
              columns,
            });
>>>>>>> 01143178
          }
          return newTables;
        },

<<<<<<< HEAD
        async checkTableExists(
          tableName: string,
          schema = 'main',
        ): Promise<boolean> {
          const connector = await get().db.getConnector();
          const res = await connector.query(
            `SELECT COUNT(*) FROM information_schema.tables WHERE table_schema = '${schema}' AND table_name = '${tableName}'`,
          ).result;
          return getColValAsNumber(res) > 0;
        },

        async dropTable(
          tableName: string,
          options?: {schema?: string; database?: string},
        ): Promise<void> {
          const schema = options?.schema || 'main';
          const database = options?.database;
          const connector = await get().db.getConnector();
          const qualifiedTable = database
            ? `${database}.${schema}.${tableName}`
            : `${schema}.${tableName}`;
=======
        async checkTableExists(tableName: string | QualifiedTableName) {
          const qualifiedName = isQualifiedTableName(tableName)
            ? tableName
            : makeQualifiedTableName({table: tableName});
          const table = (await get().db.loadTableSchemas(qualifiedName))[0];
          if (!table) {
            return false;
          }
          return true;
        },

        async dropTable(tableName): Promise<void> {
          const connector = await get().db.getConnector();
          const qualifiedTable = isQualifiedTableName(tableName)
            ? tableName
            : makeQualifiedTableName({table: tableName});
>>>>>>> 01143178
          await connector.query(`DROP TABLE IF EXISTS ${qualifiedTable};`)
            .result;
          await get().db.refreshTableSchemas();
        },

        async addTable(tableName, data) {
          const qualifiedName = isQualifiedTableName(tableName)
            ? tableName
            : makeQualifiedTableName({table: tableName});

          const {db} = get();
          if (data instanceof arrow.Table) {
            // TODO: make sure the table is replaced
            await db.connector.loadArrow(data, qualifiedName.toString());
          } else {
            await db.connector.loadObjects(data, qualifiedName.toString(), {
              replace: true,
            });
          }
          const newTable = (await db.loadTableSchemas(qualifiedName))[0];
          if (!newTable) {
            throw new Error('Failed to add table');
          }
          set((state) =>
            produce(state, (draft) => {
              draft.db.tables.push(newTable);
            }),
          );
          await get().db.refreshTableSchemas();
          return newTable;
        },

        async setTableRowCount(tableName, rowCount) {
          const qualifiedName = isQualifiedTableName(tableName)
            ? tableName
            : makeQualifiedTableName({table: tableName});
          set((state) =>
            produce(state, (draft) => {
              draft.db.tableRowCounts[qualifiedName.toString()] = rowCount;
            }),
          );
        },

        getTable(tableName) {
          return get().db.findTableByName(tableName);
        },

        findTableByName(tableName: string | QualifiedTableName) {
          const {table, schema, database} = {
            schema: get().db.currentSchema,
            database: get().db.currentDatabase,
            ...(typeof tableName === 'string' ? {table: tableName} : tableName),
          };
          return get().db.tables.find(
            (t) =>
              t.table.table === table &&
              (!schema || t.table.schema === schema) &&
              (!database || t.table.database === database),
          );
        },

        async refreshTableSchemas(): Promise<DataTable[]> {
          set((state) =>
            produce(state, (draft) => {
              draft.db.isRefreshingTableSchemas = true;
            }),
          );
          try {
<<<<<<< HEAD
            const newTables = await get().db.getTableSchemas('*');
            // Only update if there's an actual change in the schemas
            if (!deepEquals(newTables, get().db.tables)) {
              set((state) =>
                produce(state, (draft) => {
                  draft.db.tables = newTables;
                  draft.db.schemaTrees = createDbSchemaTrees(newTables);
                }),
              );
            }
            return newTables;
          } catch (err) {
            get().project.captureException(err);
            return [];
          } finally {
            set((state) =>
              produce(state, (draft) => {
=======
            const connector = await get().db.getConnector();
            const result = await connector.query(
              `SELECT current_schema() AS schema, current_database() AS database`,
            ).result;
            set((state) =>
              produce(state, (draft) => {
                draft.db.currentSchema = result.getChild('schema')?.get(0);
                draft.db.currentDatabase = result.getChild('database')?.get(0);
              }),
            );
            const newTables = await get().db.loadTableSchemas();
            // Only update if there's an actual change in the schemas
            if (!deepEquals(newTables, get().db.tables)) {
              set((state) =>
                produce(state, (draft) => {
                  draft.db.tables = newTables;
                  draft.db.schemaTrees = createDbSchemaTrees(newTables);
                }),
              );
            }
            return newTables;
          } catch (err) {
            get().room.captureException(err);
            return [];
          } finally {
            set((state) =>
              produce(state, (draft) => {
>>>>>>> 01143178
                draft.db.isRefreshingTableSchemas = false;
              }),
            );
          }
        },

        async sqlSelectToJson(sql: string) {
          const connector = await get().db.getConnector();
          const parsedQuery = (
            await connector.query(
              `SELECT json_serialize_sql(${escapeVal(sql)})`,
            ).result
          )
            .getChildAt(0)
            ?.get(0);
          return JSON.parse(parsedQuery);
        },

        async executeSql(query: string): Promise<QueryHandle | null> {
          // Create a unique key for this query
          const queryKey = `${query}`;
          const connector = await get().db.getConnector();

          // Check if we already have a cached query for this key
          const existingQuery = get().db.queryCache[queryKey];
          if (existingQuery) {
            return existingQuery;
          }

          const queryHandle = connector.query(query);
          // Cache the query handle immediately
          set((state) =>
            produce(state, (draft) => {
              draft.db.queryCache[queryKey] = queryHandle;
            }),
          );

          queryHandle.result.finally(() => {
            // remove from cache after completion
            set((state) =>
              produce(state, (draft) => {
                delete draft.db.queryCache[queryKey];
              }),
            );
          });

          return queryHandle;
        },
      },
    };
  });
}

type RoomStateWithDuckDb = RoomState<DuckDbSliceConfig> & DuckDbSliceState;

export function useStoreWithDuckDb<T>(
  selector: (state: RoomStateWithDuckDb) => T,
): T {
  return useBaseRoomStore<DuckDbSliceConfig, RoomState<DuckDbSliceConfig>, T>(
    (state) => selector(state as unknown as RoomStateWithDuckDb),
  );
}<|MERGE_RESOLUTION|>--- conflicted
+++ resolved
@@ -1,23 +1,10 @@
-<<<<<<< HEAD
-import {
-  createBaseSlice,
-  ProjectState,
-  type Slice,
-  useBaseProjectStore,
-} from '@sqlrooms/project';
-=======
 import {createBaseSlice, RoomState, useBaseRoomStore} from '@sqlrooms/core';
->>>>>>> 01143178
 import * as arrow from 'apache-arrow';
 import deepEquals from 'fast-deep-equal';
 import {produce} from 'immer';
 import {z} from 'zod';
 import {StateCreator} from 'zustand';
 import {DuckDbConnector, QueryHandle} from './connectors/DuckDbConnector';
-<<<<<<< HEAD
-import {WasmDuckDbConnector} from './connectors/WasmDuckDbConnector';
-import {escapeVal, getColValAsNumber, splitSqlStatements} from './duckdb-utils';
-=======
 import {createWasmDuckDbConnector} from './connectors/createDuckDbConnector';
 import {
   escapeId,
@@ -28,7 +15,6 @@
   QualifiedTableName,
   splitSqlStatements,
 } from './duckdb-utils';
->>>>>>> 01143178
 import {createDbSchemaTrees as createDbSchemaTrees} from './schemaTree';
 import {DataTable, TableColumn, DbSchemaNode} from './types';
 
@@ -61,9 +47,6 @@
      * @deprecated We shouldn't limit the schema to a single one.
      */
     schema: string;
-<<<<<<< HEAD
-    isRefreshingTableSchemas: boolean;
-=======
 
     currentSchema: string | undefined;
     currentDatabase: string | undefined;
@@ -71,29 +54,23 @@
     /**
      * Cache of refreshed table schemas
      */
->>>>>>> 01143178
     tables: DataTable[];
     /**
      * Cache of row counts for tables
      */
     tableRowCounts: {[tableName: string]: number};
-<<<<<<< HEAD
+    /**
+     * Cache of schema trees for tables
+     */
     schemaTrees?: DbSchemaNode[];
+    /**
+     * Cache of currently running query handles
+     */
     queryCache: {[key: string]: QueryHandle};
-=======
-    /**
-     * Cache of schema trees for tables
-     */
-    schemaTrees?: DbSchemaNode[];
-    /**
-     * Cache of currently running query handles
-     */
-    queryCache: {[key: string]: QueryHandle};
     /**
      * Whether the table schemas are being refreshed
      */
     isRefreshingTableSchemas: boolean;
->>>>>>> 01143178
 
     /**
      * Set a new DuckDB connector
@@ -182,18 +159,7 @@
     executeSql: (query: string) => Promise<QueryHandle | null>;
 
     /**
-<<<<<<< HEAD
-     * Execute a query with query handle (not result) caching and deduplication
-     * @param query - The SQL query to execute
-     * @returns The QueryHandle for the query or null if disabled
-     */
-    executeSql: (query: string) => Promise<QueryHandle | null>;
-
-    /**
-     * Get the schema of a table
-=======
      * @deprecated Use .tables or .loadTableSchemas() instead
->>>>>>> 01143178
      */
     getTables: (schema?: string) => Promise<string[]>;
 
@@ -222,14 +188,7 @@
      * @param tableName - The name of the table to delete
      * @param options - Optional parameters including schema and database
      */
-<<<<<<< HEAD
-    dropTable: (
-      tableName: string,
-      options?: {schema?: string; database?: string},
-    ) => Promise<void>;
-=======
     dropTable: (tableName: string | QualifiedTableName) => Promise<void>;
->>>>>>> 01143178
 
     /**
      * Create a table from a query.
@@ -240,11 +199,7 @@
     createTableFromQuery: (
       tableName: string | QualifiedTableName,
       query: string,
-<<<<<<< HEAD
-    ) => Promise<{tableName: string; rowCount: number}>;
-=======
     ) => Promise<{tableName: string | QualifiedTableName; rowCount: number}>;
->>>>>>> 01143178
 
     /**
      * Parse a SQL SELECT statement to JSON
@@ -288,13 +243,9 @@
     return {
       db: {
         connector, // Will be initialized during init
-<<<<<<< HEAD
-        schema: 'main',
-=======
         schema: 'main', // TODO: remove schema, we should not limit the schema to a single one.
         currentSchema: undefined,
         currentDatabase: undefined,
->>>>>>> 01143178
         isRefreshingTableSchemas: false,
         tables: [],
         tableRowCounts: {},
@@ -316,10 +267,7 @@
         },
 
         getConnector: async () => {
-<<<<<<< HEAD
-=======
           await get().db.connector.initialize();
->>>>>>> 01143178
           return get().db.connector;
         },
 
@@ -355,11 +303,7 @@
 
           const rowCount = getColValAsNumber(
             await connector.query(
-<<<<<<< HEAD
-              `CREATE OR REPLACE TABLE main.${tableName} AS (
-=======
               `CREATE OR REPLACE TABLE ${qualifiedName} AS (
->>>>>>> 01143178
               ${statements[0]}
             )`,
             ).result,
@@ -367,44 +311,6 @@
           return {tableName, rowCount};
         },
 
-<<<<<<< HEAD
-        async getTables(schema = 'main'): Promise<string[]> {
-          const connector = await get().db.getConnector();
-          const tablesResults = await connector.query(
-            `SELECT * FROM information_schema.tables 
-           ${schema === '*' ? '' : `WHERE table_schema = '${schema}'`}
-           ORDER BY table_name`,
-          ).result;
-          const tableNames: string[] = [];
-          for (let i = 0; i < tablesResults.numRows; i++) {
-            tableNames.push(tablesResults.getChild('table_name')?.get(i));
-          }
-          return tableNames;
-        },
-
-        async getTableSchema(
-          tableName: string,
-          schema = 'main',
-        ): Promise<DataTable> {
-          const connector = await get().db.getConnector();
-          const describeResults = await connector.query(
-            `DESCRIBE ${schema}.${tableName}`,
-          ).result;
-          const columnNames = describeResults.getChild('column_name');
-          const columnTypes = describeResults.getChild('column_type');
-          const columns: TableColumn[] = [];
-          for (let di = 0; di < describeResults.numRows; di++) {
-            const columnName = columnNames?.get(di);
-            const columnType = columnTypes?.get(di);
-            columns.push({name: columnName, type: columnType});
-          }
-          return {
-            database: undefined,
-            schema,
-            tableName,
-            columns,
-          };
-=======
         /**
          * @deprecated Use .tables or .loadTableSchemas() instead
          */
@@ -422,7 +328,6 @@
             table: tableName,
           });
           return newLocal[0];
->>>>>>> 01143178
         },
 
         /**
@@ -439,26 +344,15 @@
               : tableName || {};
           const connector = await get().db.getConnector();
           const result = await connector.query(
-<<<<<<< HEAD
-            `SELECT COUNT(*) FROM ${schema}.${tableName}`,
-=======
             `SELECT COUNT(*) FROM ${makeQualifiedTableName({
               schema,
               database,
               table,
             })}`,
->>>>>>> 01143178
           ).result;
           return getColValAsNumber(result);
         },
 
-<<<<<<< HEAD
-        async getTableSchemas(schema = 'main'): Promise<DataTable[]> {
-          const connector = await get().db.getConnector();
-          const describeResults = await connector.query(
-            `FROM (DESCRIBE) SELECT database, schema, name, column_names, column_types
-            ${schema === '*' ? '' : `WHERE schema = '${schema}'`}`,
-=======
         /**
          * @deprecated Use .loadTableSchemas() instead
          */
@@ -486,18 +380,13 @@
                     .join(' AND ')}`
                 : ''
             }`,
->>>>>>> 01143178
           ).result;
 
           const newTables: DataTable[] = [];
           for (let i = 0; i < describeResults.numRows; i++) {
             const database = describeResults.getChild('database')?.get(i);
             const schema = describeResults.getChild('schema')?.get(i);
-<<<<<<< HEAD
-            const tableName = describeResults.getChild('name')?.get(i);
-=======
             const table = describeResults.getChild('name')?.get(i);
->>>>>>> 01143178
             const columnNames = describeResults
               .getChild('column_names')
               ?.get(i);
@@ -511,9 +400,6 @@
                 type: columnTypes.get(di),
               });
             }
-<<<<<<< HEAD
-            newTables.push({database, schema, tableName, columns});
-=======
             newTables.push({
               table: makeQualifiedTableName({database, schema, table}),
               database,
@@ -521,34 +407,10 @@
               tableName: table,
               columns,
             });
->>>>>>> 01143178
           }
           return newTables;
         },
 
-<<<<<<< HEAD
-        async checkTableExists(
-          tableName: string,
-          schema = 'main',
-        ): Promise<boolean> {
-          const connector = await get().db.getConnector();
-          const res = await connector.query(
-            `SELECT COUNT(*) FROM information_schema.tables WHERE table_schema = '${schema}' AND table_name = '${tableName}'`,
-          ).result;
-          return getColValAsNumber(res) > 0;
-        },
-
-        async dropTable(
-          tableName: string,
-          options?: {schema?: string; database?: string},
-        ): Promise<void> {
-          const schema = options?.schema || 'main';
-          const database = options?.database;
-          const connector = await get().db.getConnector();
-          const qualifiedTable = database
-            ? `${database}.${schema}.${tableName}`
-            : `${schema}.${tableName}`;
-=======
         async checkTableExists(tableName: string | QualifiedTableName) {
           const qualifiedName = isQualifiedTableName(tableName)
             ? tableName
@@ -565,7 +427,6 @@
           const qualifiedTable = isQualifiedTableName(tableName)
             ? tableName
             : makeQualifiedTableName({table: tableName});
->>>>>>> 01143178
           await connector.query(`DROP TABLE IF EXISTS ${qualifiedTable};`)
             .result;
           await get().db.refreshTableSchemas();
@@ -634,25 +495,6 @@
             }),
           );
           try {
-<<<<<<< HEAD
-            const newTables = await get().db.getTableSchemas('*');
-            // Only update if there's an actual change in the schemas
-            if (!deepEquals(newTables, get().db.tables)) {
-              set((state) =>
-                produce(state, (draft) => {
-                  draft.db.tables = newTables;
-                  draft.db.schemaTrees = createDbSchemaTrees(newTables);
-                }),
-              );
-            }
-            return newTables;
-          } catch (err) {
-            get().project.captureException(err);
-            return [];
-          } finally {
-            set((state) =>
-              produce(state, (draft) => {
-=======
             const connector = await get().db.getConnector();
             const result = await connector.query(
               `SELECT current_schema() AS schema, current_database() AS database`,
@@ -680,7 +522,6 @@
           } finally {
             set((state) =>
               produce(state, (draft) => {
->>>>>>> 01143178
                 draft.db.isRefreshingTableSchemas = false;
               }),
             );
