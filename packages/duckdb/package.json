{
  "name": "@sqlrooms/duckdb",
  "version": "0.10.0",
  "main": "dist/index.js",
  "types": "dist/index.d.ts",
  "module": "dist/index.js",
  "type": "module",
  "private": false,
  "author": "Ilya Boyandin <ilya@boyandin.me>",
  "license": "MIT",
  "repository": {
    "type": "git",
    "url": "https://github.com/sqlrooms/sqlrooms.git"
  },
  "files": [
    "dist"
  ],
  "publishConfig": {
    "access": "public"
  },
  "dependencies": {
    "@duckdb/duckdb-wasm": "1.29.0",
    "@sqlrooms/project": "workspace:*",
<<<<<<< HEAD
    "@sqlrooms/utils": "^0.9.3",
=======
    "@sqlrooms/utils": "workspace:*",
>>>>>>> 6d712cf4
    "apache-arrow": "^18.1.0",
    "fast-deep-equal": "^3.1.3",
    "immer": "^10.1.1",
    "zod": "^3.24.1",
    "zustand": "^5.0.3"
  },
  "devDependencies": {
    "@sqlrooms/project-config": "workspace:*",
    "@types/jest": "^29.5.12",
    "jest": "^29.7.0",
    "ts-jest": "^29.1.2"
  },
  "scripts": {
    "dev": "tsc -w",
    "build": "tsc",
    "lint": "eslint .",
    "typecheck": "tsc --noEmit",
    "typedoc": "typedoc",
    "test": "jest",
    "test:watch": "jest --watch"
  }
}<|MERGE_RESOLUTION|>--- conflicted
+++ resolved
@@ -21,11 +21,7 @@
   "dependencies": {
     "@duckdb/duckdb-wasm": "1.29.0",
     "@sqlrooms/project": "workspace:*",
-<<<<<<< HEAD
-    "@sqlrooms/utils": "^0.9.3",
-=======
     "@sqlrooms/utils": "workspace:*",
->>>>>>> 6d712cf4
     "apache-arrow": "^18.1.0",
     "fast-deep-equal": "^3.1.3",
     "immer": "^10.1.1",
