--- conflicted
+++ resolved
@@ -2,11 +2,7 @@
 import {cn} from '@sqlrooms/ui';
 import {Suspense} from 'react';
 import {VisualizationSpec} from 'react-vega';
-<<<<<<< HEAD
-import {AspectRatio, cn} from '@sqlrooms/ui';
-=======
 import {VegaLiteChart} from './VegaLiteChart';
->>>>>>> a1c62217
 
 type VegaChartToolResultProps = {
   className?: string;
