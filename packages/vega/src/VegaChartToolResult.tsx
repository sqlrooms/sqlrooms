import {QueryToolResult} from '@sqlrooms/ai';
import {useSql} from '@sqlrooms/duckdb';
import {cn} from '@sqlrooms/ui';
import {Suspense} from 'react';
import {VisualizationSpec} from 'react-vega';
<<<<<<< HEAD
import {AspectRatio, cn} from '@sqlrooms/ui';
=======
import {VegaLiteChart} from './VegaLiteChart';
>>>>>>> f69529bb

type VegaChartToolResultProps = {
  className?: string;
  reasoning: string;
  sqlQuery: string;
  vegaLiteSpec: VisualizationSpec;
};

/**
 * Renders a chart tool call with visualization using Vega-Lite
 * @param {VegaChartToolResultProps} props - The component props
 * @returns {JSX.Element} The rendered chart tool call
 */
export function VegaChartToolResult({
  className,
  sqlQuery,
  vegaLiteSpec,
}: VegaChartToolResultProps) {
  const result = useSql({query: sqlQuery});
  return (
    <>
      {vegaLiteSpec && (
        <div className="flex flex-col gap-2">
<<<<<<< HEAD
          <QueryToolResult title="Query" sqlQuery={sqlQuery} />
          <Suspense
            fallback={
              <div className="flex h-full w-full items-center justify-center">
                <div className="h-4 w-4 animate-spin rounded-full border-2 border-gray-300 border-t-blue-600"></div>
              </div>
            }
          >
            <VegaLiteChart
=======
          <QueryToolResult
            title=""
            arrowTable={result.data?.arrowTable}
            sqlQuery={sqlQuery}
          />
          {result.error ? (
            <div className="whitespace-pre-wrap font-mono text-sm text-red-500">
              {result.error?.message}
            </div>
          ) : result.isLoading ? (
            <div className="text-muted-foreground align-center flex gap-2 px-2">
              <div className="h-4 w-4 animate-spin rounded-full border-2 border-gray-300 border-t-blue-600"></div>
              Running query for chart data…
            </div>
          ) : (
            <VegaLiteChart.ArrowChart
>>>>>>> f69529bb
              className={cn('max-w-[600px]', className)}
              aspectRatio={16 / 9}
              arrowTable={result.data?.arrowTable}
              spec={vegaLiteSpec}
            />
          )}
        </div>
      )}
    </>
  );
}<|MERGE_RESOLUTION|>--- conflicted
+++ resolved
@@ -3,11 +3,7 @@
 import {cn} from '@sqlrooms/ui';
 import {Suspense} from 'react';
 import {VisualizationSpec} from 'react-vega';
-<<<<<<< HEAD
-import {AspectRatio, cn} from '@sqlrooms/ui';
-=======
 import {VegaLiteChart} from './VegaLiteChart';
->>>>>>> f69529bb
 
 type VegaChartToolResultProps = {
   className?: string;
@@ -31,17 +27,6 @@
     <>
       {vegaLiteSpec && (
         <div className="flex flex-col gap-2">
-<<<<<<< HEAD
-          <QueryToolResult title="Query" sqlQuery={sqlQuery} />
-          <Suspense
-            fallback={
-              <div className="flex h-full w-full items-center justify-center">
-                <div className="h-4 w-4 animate-spin rounded-full border-2 border-gray-300 border-t-blue-600"></div>
-              </div>
-            }
-          >
-            <VegaLiteChart
-=======
           <QueryToolResult
             title=""
             arrowTable={result.data?.arrowTable}
@@ -58,7 +43,6 @@
             </div>
           ) : (
             <VegaLiteChart.ArrowChart
->>>>>>> f69529bb
               className={cn('max-w-[600px]', className)}
               aspectRatio={16 / 9}
               arrowTable={result.data?.arrowTable}
