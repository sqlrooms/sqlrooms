--- conflicted
+++ resolved
@@ -1,8 +1,4 @@
-<<<<<<< HEAD
-import {arrowTableToJson, useDuckDb} from '@sqlrooms/duckdb';
-=======
 import {useSql} from '@sqlrooms/duckdb';
->>>>>>> a1c62217
 import {AspectRatio, cn, useAspectRatioDimensions} from '@sqlrooms/ui';
 import {safeJsonParse} from '@sqlrooms/utils';
 import {useMemo, useRef} from 'react';
@@ -112,14 +108,11 @@
         className,
       )}
     >
-<<<<<<< HEAD
-=======
       {result.error && (
         <div className="whitespace-pre-wrap font-mono text-sm text-red-500">
           {result.error.message}
         </div>
       )}
->>>>>>> a1c62217
       <AspectRatio ratio={aspectRatio}>
         {refinedSpec && data && <VegaLite spec={refinedSpec} data={data} />}
       </AspectRatio>
