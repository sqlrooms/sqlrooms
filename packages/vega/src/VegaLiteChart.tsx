<<<<<<< HEAD
import {arrowTableToJson, useDuckDb} from '@sqlrooms/duckdb';
import {AspectRatio, cn, useAspectRatioDimensions} from '@sqlrooms/ui';
=======
import {ToolErrorMessage} from '@sqlrooms/ai';
import {arrowTableToJson, useSql} from '@sqlrooms/duckdb';
import {
  AspectRatio,
  Button,
  cn,
  Popover,
  PopoverContent,
  PopoverTrigger,
  useAspectRatioDimensions,
} from '@sqlrooms/ui';
>>>>>>> f69529bb
import {safeJsonParse} from '@sqlrooms/utils';
import * as arrow from 'apache-arrow';
import {TriangleAlertIcon} from 'lucide-react';
import {useEffect, useMemo, useRef, useState} from 'react';
import {VegaLite, VisualizationSpec} from 'react-vega';

const DEFAULT_DATA_NAME = 'queryResult';

/**
 * A component that renders a Vega-Lite chart with SQL data and responsive sizing.
 *
 * The chart can be sized in multiple ways:
 * - Fixed dimensions: Provide both width and height as numbers
 * - Fixed width, proportional height: Provide width as number, height as 'auto'
 * - Fixed height, proportional width: Provide height as number, width as 'auto'
 * - Fully responsive: Leave both as 'auto' (default), chart will fill container while maintaining aspect ratio
 *
 * @param props - The component props
 * @param {number | 'auto'} [props.width='auto'] - The chart width in pixels, or 'auto' to use container width
 * @param {number | 'auto'} [props.height='auto'] - The chart height in pixels, or 'auto' to calculate from aspect ratio
 * @param {number} [props.aspectRatio=3/2] - The desired width-to-height ratio when dimensions are auto-calculated
 * @param {string} props.sqlQuery - The SQL query to fetch data for the chart
 * @param {string | VisualizationSpec} props.spec - The Vega-Lite specification for the chart.
 *   Can be either a JSON string or a VisualizationSpec object.
 *   The data and size properties will be overridden by the component.
 *
 * @returns The rendered chart component
 *
 * @example
 * // Fixed size chart
 * <VegaLiteChart
 *   width={600}
 *   height={400}
 *   sqlQuery="SELECT category, count(*) as count FROM sales GROUP BY category"
 *   spec={{
 *     mark: 'bar',
 *     encoding: {
 *       x: {field: 'category', type: 'nominal'},
 *       y: {field: 'count', type: 'quantitative'}
 *     }
 *   }}
 * />
 *
 * @example
 * // Responsive chart with 16:9 aspect ratio
 * <VegaLiteChart
 *   className="max-w-[600px]"
 *   aspectRatio={16/9}
 *   sqlQuery="SELECT date, value FROM metrics"
 *   spec={{
 *     mark: 'line',
 *     encoding: {
 *       x: {field: 'date', type: 'temporal'},
 *       y: {field: 'value', type: 'quantitative'}
 *     }
 *   }}
 * />
 */
const VegaLiteSqlChart: React.FC<{
  className?: string;
  width?: number | 'auto';
  height?: number | 'auto';
  aspectRatio?: number;
  sqlQuery: string;
  spec: string | VisualizationSpec;
  dataName?: string;
}> = ({
  className,
  width = 'auto',
  height = 'auto',
  aspectRatio = 3 / 2,
  sqlQuery,
  spec,
  dataName = DEFAULT_DATA_NAME,
}) => {
  const containerRef = useRef<HTMLDivElement>(null);
  const dimensions = useAspectRatioDimensions({
    containerRef,
    width,
    height,
    aspectRatio,
  });

  const refinedSpec = useMemo(() => {
    const parsed = typeof spec === 'string' ? safeJsonParse(spec) : spec;
    if (!parsed) return null;
    return {
      ...parsed,
      data: {name: dataName},
      width: dimensions.width,
      height: dimensions.height,
      autosize: {
        type: 'fit',
        contains: 'padding',
      },
    } as VisualizationSpec;
  }, [spec, dimensions]);

  const result = useSql({query: sqlQuery});
  const arrowTable = result.data?.arrowTable;

  return (
    <div
      ref={containerRef}
      className={cn(
        'flex h-full w-full flex-col gap-2 overflow-hidden',
        className,
      )}
    >
      {result.error && (
        <div className="whitespace-pre-wrap font-mono text-sm text-red-500">
          {result.error.message}
        </div>
      )}
      {result.isLoading ? (
        <div className="text-muted-foreground align-center flex gap-2 px-2">
          <div className="h-4 w-4 animate-spin rounded-full border-2 border-gray-300 border-t-blue-600"></div>
          Running query for chart data…
        </div>
      ) : (
        refinedSpec &&
        arrowTable && <ArrowChart spec={refinedSpec} arrowTable={arrowTable} />
      )}
    </div>
  );
};

export const ArrowChart: React.FC<{
  className?: string;
  width?: number | 'auto';
  height?: number | 'auto';
  aspectRatio?: number;
  spec: string | VisualizationSpec;
  arrowTable: arrow.Table | undefined;
  dataName?: string;
}> = ({
  className,
  width = 'auto',
  height = 'auto',
  aspectRatio = 3 / 2,
  spec,
  arrowTable,
  dataName = DEFAULT_DATA_NAME,
}) => {
  const containerRef = useRef<HTMLDivElement>(null);
  const [chartError, setChartError] = useState<Error | null>(null);
  const dimensions = useAspectRatioDimensions({
    containerRef,
    width,
    height,
    aspectRatio,
  });

  const refinedSpec = useMemo(() => {
    const parsed = typeof spec === 'string' ? safeJsonParse(spec) : spec;
    if (!parsed) {
      setChartError(new Error('Invalid Vega-Lite specification'));
      return null;
    }
    return {
      ...parsed,
      data: {name: dataName},
      width: dimensions.width,
      height: dimensions.height,
      autosize: {
        type: 'fit',
        contains: 'padding',
      },
    } as VisualizationSpec;
  }, [spec, dimensions]);

  const data = useMemo(() => {
    if (!arrowTable) return null;
    return {queryResult: arrowTableToJson(arrowTable)};
  }, [arrowTable]);

  // Reset chart error whenever spec or data changes
  useEffect(() => {
    setChartError(null);
  }, [spec, data]);

  return (
    <div
      ref={containerRef}
      className={cn(
        'flex h-full w-full flex-col gap-2 overflow-hidden',
        className,
      )}
    >
<<<<<<< HEAD
      <AspectRatio ratio={aspectRatio}>
        {refinedSpec && data && <VegaLite spec={refinedSpec} data={data} />}
      </AspectRatio>
=======
      {chartError ? (
        <ToolErrorMessage
          error={chartError}
          triggerLabel="Chart rendering failed"
          title="Chart error"
          align="start"
          details={spec}
        />
      ) : (
        refinedSpec &&
        data && (
          <AspectRatio ratio={aspectRatio}>
            <VegaLite spec={refinedSpec} data={data} onError={setChartError} />
          </AspectRatio>
        )
      )}
>>>>>>> f69529bb
    </div>
  );
};

export const VegaLiteChart = Object.assign(VegaLiteSqlChart, {
  SqlChart: VegaLiteSqlChart,
  ArrowChart: ArrowChart,
});<|MERGE_RESOLUTION|>--- conflicted
+++ resolved
@@ -1,7 +1,3 @@
-<<<<<<< HEAD
-import {arrowTableToJson, useDuckDb} from '@sqlrooms/duckdb';
-import {AspectRatio, cn, useAspectRatioDimensions} from '@sqlrooms/ui';
-=======
 import {ToolErrorMessage} from '@sqlrooms/ai';
 import {arrowTableToJson, useSql} from '@sqlrooms/duckdb';
 import {
@@ -13,7 +9,6 @@
   PopoverTrigger,
   useAspectRatioDimensions,
 } from '@sqlrooms/ui';
->>>>>>> f69529bb
 import {safeJsonParse} from '@sqlrooms/utils';
 import * as arrow from 'apache-arrow';
 import {TriangleAlertIcon} from 'lucide-react';
@@ -203,11 +198,6 @@
         className,
       )}
     >
-<<<<<<< HEAD
-      <AspectRatio ratio={aspectRatio}>
-        {refinedSpec && data && <VegaLite spec={refinedSpec} data={data} />}
-      </AspectRatio>
-=======
       {chartError ? (
         <ToolErrorMessage
           error={chartError}
@@ -224,7 +214,6 @@
           </AspectRatio>
         )
       )}
->>>>>>> f69529bb
     </div>
   );
 };
