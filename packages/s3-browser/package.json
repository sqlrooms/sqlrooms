--- conflicted
+++ resolved
@@ -1,10 +1,6 @@
 {
   "name": "@sqlrooms/s3-browser",
-<<<<<<< HEAD
-  "version": "0.19.2",
-=======
   "version": "0.20.0",
->>>>>>> 2fa4e6e4
   "main": "dist/index.js",
   "types": "dist/index.d.ts",
   "module": "dist/index.js",
