{
  "name": "@sqlrooms/s3-browser",
  "version": "0.26.0-rc.2",
  "main": "dist/index.js",
  "types": "dist/index.d.ts",
  "module": "dist/index.js",
  "type": "module",
  "author": "Ilya Boyandin <ilya@boyandin.me>",
  "license": "MIT",
  "repository": {
    "type": "git",
    "url": "https://github.com/sqlrooms/sqlrooms.git"
  },
  "files": [
    "dist"
  ],
  "publishConfig": {
    "access": "public"
  },
  "dependencies": {
<<<<<<< HEAD
    "@hookform/resolvers": "^3.10.0",
    "@sqlrooms/room-shell": "workspace:*",
    "@sqlrooms/s3-browser-config": "workspace:*",
    "@sqlrooms/ui": "workspace:*",
    "@sqlrooms/utils": "workspace:*",
    "immer": "^10.1.1",
    "lucide-react": "^0.474.0",
    "zod": "^3.25.73",
    "zustand": "^5.0.3"
  },
  "peerDependencies": {
    "react": ">=18",
    "react-dom": ">=18",
    "react-hook-form": "^7.57.0"
=======
    "@aws-sdk/client-s3": "^3.894.0",
    "@sqlrooms/ui": "workspace:*",
    "@sqlrooms/utils": "workspace:*",
    "lucide-react": "^0.544.0",
    "zod": "^4.1.8"
  },
  "peerDependencies": {
    "react": ">=18",
    "react-dom": ">=18"
>>>>>>> f69529bb
  },
  "scripts": {
    "dev": "tsc -w",
    "build": "tsc",
    "lint": "eslint .",
    "typecheck": "tsc --noEmit",
    "typedoc": "typedoc"
  }
}<|MERGE_RESOLUTION|>--- conflicted
+++ resolved
@@ -18,22 +18,6 @@
     "access": "public"
   },
   "dependencies": {
-<<<<<<< HEAD
-    "@hookform/resolvers": "^3.10.0",
-    "@sqlrooms/room-shell": "workspace:*",
-    "@sqlrooms/s3-browser-config": "workspace:*",
-    "@sqlrooms/ui": "workspace:*",
-    "@sqlrooms/utils": "workspace:*",
-    "immer": "^10.1.1",
-    "lucide-react": "^0.474.0",
-    "zod": "^3.25.73",
-    "zustand": "^5.0.3"
-  },
-  "peerDependencies": {
-    "react": ">=18",
-    "react-dom": ">=18",
-    "react-hook-form": "^7.57.0"
-=======
     "@aws-sdk/client-s3": "^3.894.0",
     "@sqlrooms/ui": "workspace:*",
     "@sqlrooms/utils": "workspace:*",
@@ -43,7 +27,6 @@
   "peerDependencies": {
     "react": ">=18",
     "react-dom": ">=18"
->>>>>>> f69529bb
   },
   "scripts": {
     "dev": "tsc -w",
