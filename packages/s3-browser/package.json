--- conflicted
+++ resolved
@@ -25,12 +25,8 @@
     "@sqlrooms/utils": "workspace:*",
     "immer": "^10.1.1",
     "lucide-react": "^0.474.0",
-<<<<<<< HEAD
-    "zod": "^3.25.57",
+    "zod": "^3.25.73",
     "zustand": "^5.0.3"
-=======
-    "zod": "^3.25.73"
->>>>>>> 90963995
   },
   "peerDependencies": {
     "react": ">=18",
