--- conflicted
+++ resolved
@@ -1,10 +1,6 @@
 {
   "name": "@sqlrooms/data-table",
-<<<<<<< HEAD
-  "version": "0.24.8",
-=======
   "version": "0.24.10",
->>>>>>> 47ddb013
   "main": "dist/index.js",
   "types": "dist/index.d.ts",
   "module": "dist/index.js",
