--- conflicted
+++ resolved
@@ -21,13 +21,8 @@
     "@sqlrooms/duckdb": "workspace:*",
     "@sqlrooms/ui": "workspace:*",
     "@sqlrooms/utils": "workspace:*",
-<<<<<<< HEAD
-    "@tanstack/react-table": "^8.10.7",
-    "@tanstack/table-core": "^8.10.7",
-=======
     "@tanstack/react-table": "^8.21.3",
     "@tanstack/table-core": "^8.21.3",
->>>>>>> 01143178
     "lucide-react": "^0.503.0",
     "react-virtual": "2.10.4"
   },
