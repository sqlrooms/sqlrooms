{
  "name": "@sqlrooms/discuss",
<<<<<<< HEAD
  "version": "0.26.0-rc.3",
=======
  "version": "0.26.0-rc.4",
  "private": false,
>>>>>>> 36dcd3c1
  "type": "module",
  "main": "dist/index.js",
  "types": "dist/index.d.ts",
  "module": "dist/index.js",
  "author": "Ilya Boyandin <ilya@boyandin.me>",
  "license": "MIT",
  "files": [
    "dist"
  ],
  "publishConfig": {
    "access": "public"
  },
  "dependencies": {
    "@paralleldrive/cuid2": "^2.2.2",
    "@sqlrooms/room-shell": "workspace:*",
    "@sqlrooms/ui": "workspace:*",
    "@sqlrooms/utils": "workspace:*",
    "immer": "^10.1.3",
    "lucide-react": "^0.544.0",
    "zod": "^4.1.8"
  },
  "peerDependencies": {
    "react": ">=18",
    "react-dom": ">=18"
  },
  "scripts": {
    "dev": "tsc -w",
    "build": "tsc",
    "lint": "eslint .",
    "typedoc": "typedoc"
  }
}<|MERGE_RESOLUTION|>--- conflicted
+++ resolved
@@ -1,11 +1,6 @@
 {
   "name": "@sqlrooms/discuss",
-<<<<<<< HEAD
-  "version": "0.26.0-rc.3",
-=======
   "version": "0.26.0-rc.4",
-  "private": false,
->>>>>>> 36dcd3c1
   "type": "module",
   "main": "dist/index.js",
   "types": "dist/index.d.ts",
