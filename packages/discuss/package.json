{
  "name": "@sqlrooms/discuss",
<<<<<<< HEAD
  "version": "0.24.10",
=======
  "version": "0.24.21",
  "private": false,
>>>>>>> a1c62217
  "type": "module",
  "main": "dist/index.js",
  "types": "dist/index.d.ts",
  "module": "dist/index.js",
  "author": "Ilya Boyandin <ilya@boyandin.me>",
  "license": "MIT",
  "files": [
    "dist"
  ],
  "publishConfig": {
    "access": "public"
  },
  "dependencies": {
    "@paralleldrive/cuid2": "^2.2.2",
    "@sqlrooms/room-shell": "workspace:*",
    "@sqlrooms/ui": "workspace:*",
    "@sqlrooms/utils": "workspace:*",
    "immer": "^10.1.1",
    "lucide-react": "^0.474.0",
    "zod": "^3.25.73"
  },
  "peerDependencies": {
    "react": ">=18",
    "react-dom": ">=18"
  },
  "scripts": {
    "dev": "tsc -w",
    "build": "tsc",
    "lint": "eslint .",
    "typedoc": "typedoc"
  }
}<|MERGE_RESOLUTION|>--- conflicted
+++ resolved
@@ -1,11 +1,7 @@
 {
   "name": "@sqlrooms/discuss",
-<<<<<<< HEAD
-  "version": "0.24.10",
-=======
   "version": "0.24.21",
   "private": false,
->>>>>>> a1c62217
   "type": "module",
   "main": "dist/index.js",
   "types": "dist/index.d.ts",
