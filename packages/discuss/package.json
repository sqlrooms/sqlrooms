--- conflicted
+++ resolved
@@ -1,11 +1,6 @@
 {
   "name": "@sqlrooms/discuss",
-<<<<<<< HEAD
-  "version": "0.24.3",
-=======
   "version": "0.24.6",
-  "private": false,
->>>>>>> 01a77551
   "type": "module",
   "main": "dist/index.js",
   "types": "dist/index.d.ts",
