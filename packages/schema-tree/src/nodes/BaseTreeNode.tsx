import {Slot} from '@radix-ui/react-slot';
import {cn} from '@sqlrooms/ui';
import {PropsWithChildren} from 'react';

export function BaseTreeNode<T>(
  props: PropsWithChildren<{
    className?: string;
    nodeObject: T;
    asChild?: boolean;
  }>,
) {
  const {className, asChild, children} = props;
  const Comp = asChild ? Slot : 'div';
  return (
    <Comp
      className={cn(
<<<<<<< HEAD
        'hover:bg-foreground/10 w-full flex-grow cursor-pointer select-none rounded-sm p-[1px]',
=======
        'hover:bg-foreground/10 h-[22px] w-full flex-grow cursor-pointer select-none rounded-sm p-[1px]',
>>>>>>> a1c62217
        className,
      )}
    >
      <div
        className={cn(
          'group relative flex w-full items-center overflow-hidden',
          className,
        )}
      >
        <div className="absolute h-full w-full items-center">{children}</div>
      </div>
    </Comp>
  );
}<|MERGE_RESOLUTION|>--- conflicted
+++ resolved
@@ -14,11 +14,7 @@
   return (
     <Comp
       className={cn(
-<<<<<<< HEAD
-        'hover:bg-foreground/10 w-full flex-grow cursor-pointer select-none rounded-sm p-[1px]',
-=======
         'hover:bg-foreground/10 h-[22px] w-full flex-grow cursor-pointer select-none rounded-sm p-[1px]',
->>>>>>> a1c62217
         className,
       )}
     >
