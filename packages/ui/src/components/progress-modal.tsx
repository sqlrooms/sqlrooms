--- conflicted
+++ resolved
@@ -19,13 +19,6 @@
   progress?: number;
   indeterminate?: boolean;
 }> = (props) => {
-<<<<<<< HEAD
-  const {isOpen, title, loadingStage, progress, indeterminate} = props;
-  return (
-    <Dialog open={isOpen} onOpenChange={() => {}}>
-      <DialogContent
-        className="rounded-md border-none focus:outline-none sm:max-w-[425px]"
-=======
   const {className, isOpen, title, loadingStage, progress, indeterminate} =
     props;
   return (
@@ -35,7 +28,6 @@
           'rounded-md border-none focus:outline-none sm:max-w-[425px]',
           className,
         )}
->>>>>>> 01143178
         showCloseButton={false}
       >
         <DialogHeader>
@@ -47,7 +39,13 @@
             className="h-2 w-full"
             indeterminate={indeterminate}
           />
+          <Progress
+            value={progress}
+            className="h-2 w-full"
+            indeterminate={indeterminate}
+          />
           <DialogDescription className="text-muted-foreground flex justify-between text-sm">
+            <span className="text-sm">{loadingStage ?? ''}</span>
             <span className="text-sm">{loadingStage ?? ''}</span>
             {progress ? <span>{progress}%</span> : null}
           </DialogDescription>
