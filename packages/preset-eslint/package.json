--- conflicted
+++ resolved
@@ -17,11 +17,7 @@
     "eslint-plugin-react": "^7.37.5",
     "eslint-plugin-react-hooks": "^5.2.0",
     "eslint-plugin-turbo": "^2.5.6",
-<<<<<<< HEAD
-    "globals": "^15.15.0",
-=======
     "globals": "^16.0.0",
->>>>>>> ad18c95e
     "typescript": "5.9.3",
     "typescript-eslint": "^8.44.1"
   }
