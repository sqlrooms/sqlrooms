{
  "name": "@sqlrooms/preset-typedoc",
<<<<<<< HEAD
  "version": "0.24.8",
=======
  "version": "0.24.10",
>>>>>>> 47ddb013
  "type": "module",
  "private": true,
  "exports": {
    "default": "./typedoc-base-config.js"
  },
  "peerDependencies": {
    "typedoc": "0.28.5",
    "typedoc-plugin-markdown": "4.4.2",
    "typedoc-plugin-zod": "1.4.1",
    "typedoc-vitepress-theme": "1.1.2"
  }
}<|MERGE_RESOLUTION|>--- conflicted
+++ resolved
@@ -1,10 +1,6 @@
 {
   "name": "@sqlrooms/preset-typedoc",
-<<<<<<< HEAD
-  "version": "0.24.8",
-=======
   "version": "0.24.10",
->>>>>>> 47ddb013
   "type": "module",
   "private": true,
   "exports": {
