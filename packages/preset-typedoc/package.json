{
  "name": "@sqlrooms/preset-typedoc",
<<<<<<< HEAD
  "version": "0.19.2",
=======
  "version": "0.22.0",
>>>>>>> 8314c58e
  "type": "module",
  "private": true,
  "exports": {
    "default": "./typedoc-base-config.js"
  },
  "peerDependencies": {
    "typedoc": "0.28.5",
    "typedoc-plugin-markdown": "4.4.2",
    "typedoc-plugin-zod": "1.4.1",
    "typedoc-vitepress-theme": "1.1.2"
  }
}<|MERGE_RESOLUTION|>--- conflicted
+++ resolved
@@ -1,10 +1,6 @@
 {
   "name": "@sqlrooms/preset-typedoc",
-<<<<<<< HEAD
-  "version": "0.19.2",
-=======
   "version": "0.22.0",
->>>>>>> 8314c58e
   "type": "module",
   "private": true,
   "exports": {
