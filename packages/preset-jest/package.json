{
  "name": "@sqlrooms/preset-jest",
<<<<<<< HEAD
  "version": "0.24.8",
=======
  "version": "0.24.10",
>>>>>>> 47ddb013
  "private": true,
  "main": "index.js",
  "type": "module",
  "files": [
    "base.js",
    "node.js",
    "react.js"
  ],
  "dependencies": {
    "@testing-library/jest-dom": "^6.6.3",
    "@testing-library/react": "^16.3.0",
    "@types/jest": "^29.5.14",
    "identity-obj-proxy": "^3.0.0",
    "jest": "^29.7.0",
    "jest-environment-jsdom": "^29.7.0",
    "ts-jest": "^29.3.4"
  }
}<|MERGE_RESOLUTION|>--- conflicted
+++ resolved
@@ -1,10 +1,6 @@
 {
   "name": "@sqlrooms/preset-jest",
-<<<<<<< HEAD
-  "version": "0.24.8",
-=======
   "version": "0.24.10",
->>>>>>> 47ddb013
   "private": true,
   "main": "index.js",
   "type": "module",
