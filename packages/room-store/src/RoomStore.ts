--- conflicted
+++ resolved
@@ -1,22 +1,10 @@
 import {produce} from 'immer';
 import {StateCreator, StoreApi, createStore, useStore} from 'zustand';
 
-<<<<<<< HEAD
-export type RoomStore<PC> = StoreApi<RoomState<PC>>;
-
-export type RoomStateProps<PC> = {
-  initialized: boolean;
-  lastSavedConfig: PC | undefined;
-  tasksProgress: Record<string, TaskProgress>;
-  roomError: Error | undefined;
-  captureException: (exception: unknown, captureContext?: unknown) => void;
-};
-=======
 export interface SliceFunctions {
   initialize?: () => Promise<void>;
   destroy?: () => Promise<void>;
 }
->>>>>>> cf0d1941
 
 export type BaseRoomSliceState = {
   room: {
@@ -29,125 +17,6 @@
 /** @deprecated Use RoomSliceState instead */
 export type RoomState = BaseRoomSliceState;
 
-<<<<<<< HEAD
-export type RoomStateActions<PC> = {
-  initialize: () => Promise<void>;
-
-  /**
-   * Set the room config.
-   * @param config - The room config to set.
-   */
-  setRoomConfig: (config: PC) => void;
-  /**
-   * Set the last saved room config. This can be used to check if the room has unsaved changes.
-   * @param config - The room config to set.
-   */
-  setLastSavedConfig: (config: PC) => void;
-  /**
-   * Check if the room has unsaved changes.
-   * @returns True if the room has unsaved changes, false otherwise.
-   */
-  hasUnsavedChanges(): boolean; // since last save
-  /**
-   * Called when the project config gets changed. Can be used for saving.
-   * Implementations should call get().room.setLastSavedConfig(config) after a successful
-   * save to update the last saved config.
-   * @param config - The project config to save.
-   */
-  onSaveConfig?: (config: PC) => Promise<void> | undefined;
-
-  setTaskProgress: (id: string, taskProgress: TaskProgress | undefined) => void;
-  getLoadingProgress: () => TaskProgress | undefined;
-  /**
-   * Set the error of the project.
-   * @param error - The error to set.
-   */
-  setRoomError: (error: Error) => void;
-};
-
-export type RoomState<PC> = {
-  config: PC;
-  room: RoomStateProps<PC> & RoomStateActions<PC>;
-};
-
-export function createRoomSlice<PC>(props?: {
-  config?: PC;
-  room?: Partial<Omit<RoomStateProps<PC>, 'config'>>;
-}): StateCreator<RoomState<PC>> {
-  const {
-    config: initialConfig = createDefaultBaseRoomConfig() as PC,
-    room: roomStateProps,
-    ...restState
-  } = props ?? {};
-  const initialRoomState: RoomStateProps<PC> = {
-    ...roomStateProps,
-    initialized: false,
-    lastSavedConfig: undefined,
-    roomError: undefined,
-    tasksProgress: {},
-    captureException: (exception: unknown) => {
-      console.error(exception);
-    },
-  };
-  const slice: StateCreator<RoomState<PC>> = (set, get) => {
-    const roomState: RoomState<PC> = {
-      config: initialConfig,
-      room: {
-        ...initialRoomState,
-        initialize: async () => {
-          // To be overridden by the room shell
-        },
-
-        setRoomConfig: (config) =>
-          set((state) =>
-            produce(state, (draft) => {
-              draft.config = castDraft(config);
-            }),
-          ),
-        setLastSavedConfig: (config) =>
-          set((state) =>
-            produce(state, (draft) => {
-              draft.room.lastSavedConfig = castDraft(config);
-            }),
-          ),
-
-        hasUnsavedChanges: () => {
-          const {lastSavedConfig} = get().room;
-          const {config} = get();
-          return config !== lastSavedConfig;
-        },
-
-        /** Returns the progress of the last task */
-        getLoadingProgress() {
-          const {tasksProgress} = get().room;
-          const keys = Object.keys(tasksProgress);
-          const lastKey = keys[keys.length - 1];
-          if (lastKey) {
-            return tasksProgress[lastKey];
-          }
-          return undefined;
-        },
-
-        setRoomError(error) {
-          set((state) =>
-            produce(state, (draft) => {
-              draft.room.roomError = error;
-            }),
-          );
-        },
-
-        setTaskProgress(id, taskProgress) {
-          set((state) =>
-            produce(state, (draft) => {
-              if (taskProgress) {
-                draft.room.tasksProgress[id] = taskProgress;
-              } else {
-                delete draft.room.tasksProgress[id];
-              }
-            }),
-          );
-        },
-=======
 export type RoomStore<RS extends BaseRoomSliceState> = StoreApi<RS>;
 
 export type CreateBaseRoomSliceProps = {
@@ -166,7 +35,6 @@
             .filter(isRoomSliceWithInitialize)
             .map((slice) => slice.initialize),
         );
->>>>>>> cf0d1941
       },
       destroy: async () => {
         await Promise.all(
@@ -184,25 +52,10 @@
 /** @deprecated Use createBaseRoomSlice instead */
 export const createRoomSlice = createBaseRoomSlice;
 
-<<<<<<< HEAD
-export interface Slice {
-  initialize?: () => Promise<void>;
-}
-
-function isSliceWithInitialize(
-  slice: unknown,
-): slice is Slice & Required<Pick<Slice, 'initialize'>> {
-  return typeof slice === 'object' && slice !== null && 'initialize' in slice;
-}
-
-export function createBaseSlice<PC, S>(
-  sliceCreator: (...args: Parameters<StateCreator<S & RoomState<PC>>>) => S,
-=======
 export function createBaseSlice<S extends object>(
   sliceCreator: (
     ...args: Parameters<StateCreator<S & BaseRoomSliceState>>
   ) => S,
->>>>>>> cf0d1941
 ): StateCreator<S> {
   return (set, get, store) =>
     sliceCreator(
