import React, {createContext, ReactNode, useContext} from 'react';
import {StoreApi, useStore} from 'zustand';
<<<<<<< HEAD
import {BaseRoomStoreState, RoomStore} from './RoomStore';
=======
import {BaseRoomStoreState, BaseRoomStore} from './BaseRoomStore';
>>>>>>> ca994cae

// See https://docs.pmnd.rs/zustand/guides/initialize-state-with-props

export const RoomStateContext =
<<<<<<< HEAD
  createContext<RoomStore<BaseRoomStoreState> | null>(null);

export type RoomStateProviderProps<RS extends BaseRoomStoreState> =
  React.PropsWithChildren<{
    roomStore?: RoomStore<RS>;
=======
  createContext<BaseRoomStore<BaseRoomStoreState> | null>(null);

export type RoomStateProviderProps<RS extends BaseRoomStoreState> =
  React.PropsWithChildren<{
    roomStore?: BaseRoomStore<RS>;
>>>>>>> ca994cae
  }>;

export function RoomStateProvider<RS extends BaseRoomStoreState>({
  children,
  roomStore,
}: RoomStateProviderProps<RS>): ReactNode {
  return (
    <RoomStateContext.Provider value={roomStore ?? null}>
      {children}
    </RoomStateContext.Provider>
  );
}

export function useBaseRoomStore<RS extends object, T>(
  selector: (state: RS & BaseRoomStoreState) => T,
): T {
  const store = useContext(RoomStateContext);
  if (!store) {
    throw new Error('Missing RoomStateProvider in the tree');
  }
  return useStore(
    store as unknown as StoreApi<RS & BaseRoomStoreState>,
    selector,
  );
}<|MERGE_RESOLUTION|>--- conflicted
+++ resolved
@@ -1,27 +1,15 @@
 import React, {createContext, ReactNode, useContext} from 'react';
 import {StoreApi, useStore} from 'zustand';
-<<<<<<< HEAD
-import {BaseRoomStoreState, RoomStore} from './RoomStore';
-=======
 import {BaseRoomStoreState, BaseRoomStore} from './BaseRoomStore';
->>>>>>> ca994cae
 
 // See https://docs.pmnd.rs/zustand/guides/initialize-state-with-props
 
 export const RoomStateContext =
-<<<<<<< HEAD
-  createContext<RoomStore<BaseRoomStoreState> | null>(null);
-
-export type RoomStateProviderProps<RS extends BaseRoomStoreState> =
-  React.PropsWithChildren<{
-    roomStore?: RoomStore<RS>;
-=======
   createContext<BaseRoomStore<BaseRoomStoreState> | null>(null);
 
 export type RoomStateProviderProps<RS extends BaseRoomStoreState> =
   React.PropsWithChildren<{
     roomStore?: BaseRoomStore<RS>;
->>>>>>> ca994cae
   }>;
 
 export function RoomStateProvider<RS extends BaseRoomStoreState>({
