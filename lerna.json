--- conflicted
+++ resolved
@@ -1,9 +1,5 @@
 {
-<<<<<<< HEAD
-  "version": "0.24.8",
-=======
   "version": "0.24.10",
->>>>>>> 47ddb013
   "npmClient": "pnpm",
   "command": {
     "version": {
